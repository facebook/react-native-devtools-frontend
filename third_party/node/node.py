#!/usr/bin/env vpython3
# Copyright 2017 The Chromium Authors. All rights reserved.
# Use of this source code is governed by a BSD-style license that can be
# found in the LICENSE file.

import subprocess
import sys
import os

<<<<<<< HEAD
def get_mac_architecture():
    if platform.machine() == "x86_64":
        is_translated = subprocess.run(["sysctl", "-n", "sysctl.proc_translated"], capture_output=True, text=True).stdout.strip() == "1"
        return "arm64" if is_translated else "x86_64"
    return platform.machine()
=======
from node_path import GetBinaryPath
>>>>>>> 8120d26b


def RunNode(cmd_parts, output=subprocess.PIPE):
    cmd = [GetBinaryPath()] + cmd_parts
    process = subprocess.Popen(cmd,
                               cwd=os.getcwd(),
                               stdout=output,
                               stderr=output,
                               universal_newlines=True)
    stdout, stderr = process.communicate()

    if process.returncode != 0:
        print('%s failed:\n%s\n%s' % (cmd, stdout, stderr))
        exit(process.returncode)

    return stdout


if __name__ == '__main__':
    args = sys.argv[1:]
    # Accept --output as the first argument, and then remove
    # it from the args entirely if present.
    if len(args) > 0 and args[0] == '--output':
        output = None
        args = sys.argv[2:]
    else:
        output = subprocess.PIPE
    RunNode(args, output)<|MERGE_RESOLUTION|>--- conflicted
+++ resolved
@@ -7,15 +7,7 @@
 import sys
 import os
 
-<<<<<<< HEAD
-def get_mac_architecture():
-    if platform.machine() == "x86_64":
-        is_translated = subprocess.run(["sysctl", "-n", "sysctl.proc_translated"], capture_output=True, text=True).stdout.strip() == "1"
-        return "arm64" if is_translated else "x86_64"
-    return platform.machine()
-=======
 from node_path import GetBinaryPath
->>>>>>> 8120d26b
 
 
 def RunNode(cmd_parts, output=subprocess.PIPE):
