// Copyright 2019 The Chromium Authors. All rights reserved.
// Use of this source code is governed by a BSD-style license that can be
// found in the LICENSE file.

import './SDKModel.js';
import './CSSMetadata.js';
import '../../generated/SupportedCSSProperties.js';
import './NetworkRequest.js';
import './NetworkManager.js';
import './RuntimeModel.js';

import * as AccessibilityModel from './AccessibilityModel.js';
import * as AnimationModel from './AnimationModel.js';
import * as AutofillModel from './AutofillModel.js';
import * as CategorizedBreakpoint from './CategorizedBreakpoint.js';
import * as ChildTargetManager from './ChildTargetManager.js';
import * as CompilerSourceMappingContentProvider from './CompilerSourceMappingContentProvider.js';
import * as Connections from './Connections.js';
import * as ConsoleModel from './ConsoleModel.js';
import * as Cookie from './Cookie.js';
import * as CookieModel from './CookieModel.js';
import * as CookieParser from './CookieParser.js';
import * as CPUProfilerModel from './CPUProfilerModel.js';
import * as CPUThrottlingManager from './CPUThrottlingManager.js';
import * as CSSContainerQuery from './CSSContainerQuery.js';
import * as CSSFontFace from './CSSFontFace.js';
import * as CSSLayer from './CSSLayer.js';
import * as CSSMatchedStyles from './CSSMatchedStyles.js';
import * as CSSMedia from './CSSMedia.js';
import * as CSSMetadata from './CSSMetadata.js';
import * as CSSModel from './CSSModel.js';
import * as CSSProperty from './CSSProperty.js';
import * as CSSPropertyParser from './CSSPropertyParser.js';
import * as CSSPropertyParserMatchers from './CSSPropertyParserMatchers.js';
import * as CSSQuery from './CSSQuery.js';
import * as CSSRule from './CSSRule.js';
import * as CSSScope from './CSSScope.js';
import * as CSSStyleDeclaration from './CSSStyleDeclaration.js';
import * as CSSStyleSheetHeader from './CSSStyleSheetHeader.js';
import * as CSSSupports from './CSSSupports.js';
import * as DebuggerModel from './DebuggerModel.js';
import * as DOMDebuggerModel from './DOMDebuggerModel.js';
import * as DOMModel from './DOMModel.js';
import * as EmulationModel from './EmulationModel.js';
import * as EnhancedTracesParser from './EnhancedTracesParser.js';
import * as EventBreakpointsModel from './EventBreakpointsModel.js';
import * as FrameAssociated from './FrameAssociated.js';
import * as FrameManager from './FrameManager.js';
import * as HeapProfilerModel from './HeapProfilerModel.js';
import * as IOModel from './IOModel.js';
import * as IsolateManager from './IsolateManager.js';
import * as IssuesModel from './IssuesModel.js';
import * as LayerTreeBase from './LayerTreeBase.js';
import * as LogModel from './LogModel.js';
import * as NetworkManager from './NetworkManager.js';
import * as NetworkRequest from './NetworkRequest.js';
import * as OverlayColorGenerator from './OverlayColorGenerator.js';
import * as OverlayModel from './OverlayModel.js';
import * as OverlayPersistentHighlighter from './OverlayPersistentHighlighter.js';
import * as PageLoad from './PageLoad.js';
import * as PageResourceLoader from './PageResourceLoader.js';
import * as PaintProfiler from './PaintProfiler.js';
import * as PerformanceMetricsModel from './PerformanceMetricsModel.js';
import * as PreloadingModel from './PreloadingModel.js';
<<<<<<< HEAD
import * as ProfileTreeModel from './ProfileTreeModel.js';
import * as ReactNativeApplicationModel from './ReactNativeApplicationModel.js';
=======
>>>>>>> 8120d26b
import * as RemoteObject from './RemoteObject.js';
import * as Resource from './Resource.js';
import * as ResourceTreeModel from './ResourceTreeModel.js';
import * as RuntimeModel from './RuntimeModel.js';
import * as ScreenCaptureModel from './ScreenCaptureModel.js';
import * as Script from './Script.js';
import * as SDKModel from './SDKModel.js';
import * as SecurityOriginManager from './SecurityOriginManager.js';
import * as ServerSentEventProtocol from './ServerSentEventsProtocol.js';
import * as ServerTiming from './ServerTiming.js';
import * as ServiceWorkerCacheModel from './ServiceWorkerCacheModel.js';
import * as ServiceWorkerManager from './ServiceWorkerManager.js';
import * as SourceMap from './SourceMap.js';
import * as SourceMapFunctionRanges from './SourceMapFunctionRanges.js';
import * as SourceMapManager from './SourceMapManager.js';
import * as SourceMapScopeChainEntry from './SourceMapScopeChainEntry.js';
import * as SourceMapScopes from './SourceMapScopes.js';
import * as SourceMapScopesInfo from './SourceMapScopesInfo.js';
import * as StorageBucketsModel from './StorageBucketsModel.js';
import * as StorageKeyManager from './StorageKeyManager.js';
import * as Target from './Target.js';
import * as TargetManager from './TargetManager.js';
import * as TraceObject from './TraceObject.js';
import * as WebAuthnModel from './WebAuthnModel.js';

export {
  AccessibilityModel,
  AnimationModel,
  AutofillModel,
  CategorizedBreakpoint,
  ChildTargetManager,
  CompilerSourceMappingContentProvider,
  Connections,
  ConsoleModel,
  Cookie,
  CookieModel,
  CookieParser,
  CPUProfilerModel,
  CPUThrottlingManager,
  CSSContainerQuery,
  CSSFontFace,
  CSSLayer,
  CSSMatchedStyles,
  CSSMedia,
  CSSMetadata,
  CSSModel,
  CSSProperty,
  CSSPropertyParser,
  CSSPropertyParserMatchers,
  CSSQuery,
  CSSRule,
  CSSScope,
  CSSStyleDeclaration,
  CSSStyleSheetHeader,
  CSSSupports,
  DebuggerModel,
  DOMDebuggerModel,
  DOMModel,
  EmulationModel,
  EnhancedTracesParser,
  EventBreakpointsModel,
  FrameAssociated,
  FrameManager,
  HeapProfilerModel,
  IOModel,
  IsolateManager,
  IssuesModel,
  LayerTreeBase,
  LogModel,
  NetworkManager,
  NetworkRequest,
  OverlayColorGenerator,
  OverlayModel,
  OverlayPersistentHighlighter,
  PageLoad,
  PageResourceLoader,
  PaintProfiler,
  PerformanceMetricsModel,
  PreloadingModel,
<<<<<<< HEAD
  ProfileTreeModel,
  ReactNativeApplicationModel,
=======
>>>>>>> 8120d26b
  RemoteObject,
  Resource,
  ResourceTreeModel,
  RuntimeModel,
  ScreenCaptureModel,
  Script,
  SDKModel,
  SecurityOriginManager,
  ServerSentEventProtocol,
  ServerTiming,
  ServiceWorkerCacheModel,
  ServiceWorkerManager,
  SourceMap,
  SourceMapFunctionRanges,
  SourceMapManager,
  SourceMapScopeChainEntry,
  SourceMapScopes,
  SourceMapScopesInfo,
  StorageBucketsModel,
  StorageKeyManager,
  Target,
  TargetManager,
  TraceObject,
  WebAuthnModel,
};<|MERGE_RESOLUTION|>--- conflicted
+++ resolved
@@ -62,11 +62,7 @@
 import * as PaintProfiler from './PaintProfiler.js';
 import * as PerformanceMetricsModel from './PerformanceMetricsModel.js';
 import * as PreloadingModel from './PreloadingModel.js';
-<<<<<<< HEAD
-import * as ProfileTreeModel from './ProfileTreeModel.js';
 import * as ReactNativeApplicationModel from './ReactNativeApplicationModel.js';
-=======
->>>>>>> 8120d26b
 import * as RemoteObject from './RemoteObject.js';
 import * as Resource from './Resource.js';
 import * as ResourceTreeModel from './ResourceTreeModel.js';
@@ -146,11 +142,7 @@
   PaintProfiler,
   PerformanceMetricsModel,
   PreloadingModel,
-<<<<<<< HEAD
-  ProfileTreeModel,
   ReactNativeApplicationModel,
-=======
->>>>>>> 8120d26b
   RemoteObject,
   Resource,
   ResourceTreeModel,
