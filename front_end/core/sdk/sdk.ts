--- conflicted
+++ resolved
@@ -2,95 +2,91 @@
 // Use of this source code is governed by a BSD-style license that can be
 // found in the LICENSE file.
 
-import './SDKModel.js';
-import './CSSMetadata.js';
-import '../../generated/SupportedCSSProperties.js';
-import './NetworkRequest.js';
-import './NetworkManager.js';
-import './RuntimeModel.js';
+import "./SDKModel.js";
+import "./CSSMetadata.js";
+import "../../generated/SupportedCSSProperties.js";
+import "./NetworkRequest.js";
+import "./NetworkManager.js";
+import "./RuntimeModel.js";
 
-import * as AccessibilityModel from './AccessibilityModel.js';
-import * as AnimationModel from './AnimationModel.js';
-import * as AutofillModel from './AutofillModel.js';
-import * as CategorizedBreakpoint from './CategorizedBreakpoint.js';
-import * as ChildTargetManager from './ChildTargetManager.js';
-import * as CompilerSourceMappingContentProvider from './CompilerSourceMappingContentProvider.js';
-import * as Connections from './Connections.js';
-import * as ConsoleModel from './ConsoleModel.js';
-import * as Cookie from './Cookie.js';
-import * as CookieModel from './CookieModel.js';
-import * as CookieParser from './CookieParser.js';
-import * as CPUProfilerModel from './CPUProfilerModel.js';
-import * as CPUThrottlingManager from './CPUThrottlingManager.js';
-import * as CSSContainerQuery from './CSSContainerQuery.js';
-import * as CSSFontFace from './CSSFontFace.js';
-import * as CSSLayer from './CSSLayer.js';
-import * as CSSMatchedStyles from './CSSMatchedStyles.js';
-import * as CSSMedia from './CSSMedia.js';
-import * as CSSMetadata from './CSSMetadata.js';
-import * as CSSModel from './CSSModel.js';
-import * as CSSProperty from './CSSProperty.js';
-import * as CSSPropertyParser from './CSSPropertyParser.js';
-import * as CSSPropertyParserMatchers from './CSSPropertyParserMatchers.js';
-import * as CSSQuery from './CSSQuery.js';
-import * as CSSRule from './CSSRule.js';
-import * as CSSScope from './CSSScope.js';
-import * as CSSStyleDeclaration from './CSSStyleDeclaration.js';
-import * as CSSStyleSheetHeader from './CSSStyleSheetHeader.js';
-import * as CSSSupports from './CSSSupports.js';
-import * as DebuggerModel from './DebuggerModel.js';
-import * as DOMDebuggerModel from './DOMDebuggerModel.js';
-import * as DOMModel from './DOMModel.js';
-import * as EmulationModel from './EmulationModel.js';
-import * as EnhancedTracesParser from './EnhancedTracesParser.js';
-import * as EventBreakpointsModel from './EventBreakpointsModel.js';
-import * as FrameAssociated from './FrameAssociated.js';
-import * as FrameManager from './FrameManager.js';
-import * as HeapProfilerModel from './HeapProfilerModel.js';
-import * as IOModel from './IOModel.js';
-import * as IsolateManager from './IsolateManager.js';
-import * as IssuesModel from './IssuesModel.js';
-import * as LayerTreeBase from './LayerTreeBase.js';
-import * as LogModel from './LogModel.js';
-import * as NetworkManager from './NetworkManager.js';
-import * as NetworkRequest from './NetworkRequest.js';
-import * as OverlayColorGenerator from './OverlayColorGenerator.js';
-import * as OverlayModel from './OverlayModel.js';
-import * as OverlayPersistentHighlighter from './OverlayPersistentHighlighter.js';
-import * as PageLoad from './PageLoad.js';
-import * as PageResourceLoader from './PageResourceLoader.js';
-import * as PaintProfiler from './PaintProfiler.js';
-import * as PerformanceMetricsModel from './PerformanceMetricsModel.js';
-import * as PreloadingModel from './PreloadingModel.js';
-<<<<<<< HEAD
-import * as ProfileTreeModel from './ProfileTreeModel.js';
-import * as ReactNativeApplicationModel from './ReactNativeApplicationModel.js';
-=======
->>>>>>> 4a53cbe7
-import * as RemoteObject from './RemoteObject.js';
-import * as Resource from './Resource.js';
-import * as ResourceTreeModel from './ResourceTreeModel.js';
-import * as RuntimeModel from './RuntimeModel.js';
-import * as ScreenCaptureModel from './ScreenCaptureModel.js';
-import * as Script from './Script.js';
-import * as SDKModel from './SDKModel.js';
-import * as SecurityOriginManager from './SecurityOriginManager.js';
-import * as ServerSentEventProtocol from './ServerSentEventsProtocol.js';
-import * as ServerTiming from './ServerTiming.js';
-import * as ServiceWorkerCacheModel from './ServiceWorkerCacheModel.js';
-import * as ServiceWorkerManager from './ServiceWorkerManager.js';
-import * as SourceMap from './SourceMap.js';
-import * as SourceMapFunctionRanges from './SourceMapFunctionRanges.js';
-import * as SourceMapManager from './SourceMapManager.js';
-import * as SourceMapScopeChainEntry from './SourceMapScopeChainEntry.js';
-import * as SourceMapScopes from './SourceMapScopes.js';
-import * as SourceMapScopesInfo from './SourceMapScopesInfo.js';
-import * as StorageBucketsModel from './StorageBucketsModel.js';
-import * as StorageKeyManager from './StorageKeyManager.js';
-import * as Target from './Target.js';
-import * as TargetManager from './TargetManager.js';
-import * as TraceObject from './TraceObject.js';
-import * as WebAuthnModel from './WebAuthnModel.js';
+import * as AccessibilityModel from "./AccessibilityModel.js";
+import * as AnimationModel from "./AnimationModel.js";
+import * as AutofillModel from "./AutofillModel.js";
+import * as CategorizedBreakpoint from "./CategorizedBreakpoint.js";
+import * as ChildTargetManager from "./ChildTargetManager.js";
+import * as CompilerSourceMappingContentProvider from "./CompilerSourceMappingContentProvider.js";
+import * as Connections from "./Connections.js";
+import * as ConsoleModel from "./ConsoleModel.js";
+import * as Cookie from "./Cookie.js";
+import * as CookieModel from "./CookieModel.js";
+import * as CookieParser from "./CookieParser.js";
+import * as CPUProfilerModel from "./CPUProfilerModel.js";
+import * as CPUThrottlingManager from "./CPUThrottlingManager.js";
+import * as CSSContainerQuery from "./CSSContainerQuery.js";
+import * as CSSFontFace from "./CSSFontFace.js";
+import * as CSSLayer from "./CSSLayer.js";
+import * as CSSMatchedStyles from "./CSSMatchedStyles.js";
+import * as CSSMedia from "./CSSMedia.js";
+import * as CSSMetadata from "./CSSMetadata.js";
+import * as CSSModel from "./CSSModel.js";
+import * as CSSProperty from "./CSSProperty.js";
+import * as CSSPropertyParser from "./CSSPropertyParser.js";
+import * as CSSPropertyParserMatchers from "./CSSPropertyParserMatchers.js";
+import * as CSSQuery from "./CSSQuery.js";
+import * as CSSRule from "./CSSRule.js";
+import * as CSSScope from "./CSSScope.js";
+import * as CSSStyleDeclaration from "./CSSStyleDeclaration.js";
+import * as CSSStyleSheetHeader from "./CSSStyleSheetHeader.js";
+import * as CSSSupports from "./CSSSupports.js";
+import * as DebuggerModel from "./DebuggerModel.js";
+import * as DOMDebuggerModel from "./DOMDebuggerModel.js";
+import * as DOMModel from "./DOMModel.js";
+import * as EmulationModel from "./EmulationModel.js";
+import * as EnhancedTracesParser from "./EnhancedTracesParser.js";
+import * as EventBreakpointsModel from "./EventBreakpointsModel.js";
+import * as FrameAssociated from "./FrameAssociated.js";
+import * as FrameManager from "./FrameManager.js";
+import * as HeapProfilerModel from "./HeapProfilerModel.js";
+import * as IOModel from "./IOModel.js";
+import * as IsolateManager from "./IsolateManager.js";
+import * as IssuesModel from "./IssuesModel.js";
+import * as LayerTreeBase from "./LayerTreeBase.js";
+import * as LogModel from "./LogModel.js";
+import * as NetworkManager from "./NetworkManager.js";
+import * as NetworkRequest from "./NetworkRequest.js";
+import * as OverlayColorGenerator from "./OverlayColorGenerator.js";
+import * as OverlayModel from "./OverlayModel.js";
+import * as OverlayPersistentHighlighter from "./OverlayPersistentHighlighter.js";
+import * as PageLoad from "./PageLoad.js";
+import * as PageResourceLoader from "./PageResourceLoader.js";
+import * as PaintProfiler from "./PaintProfiler.js";
+import * as PerformanceMetricsModel from "./PerformanceMetricsModel.js";
+import * as PreloadingModel from "./PreloadingModel.js";
+import * as ReactNativeApplicationModel from "./ReactNativeApplicationModel.js";
+import * as RemoteObject from "./RemoteObject.js";
+import * as Resource from "./Resource.js";
+import * as ResourceTreeModel from "./ResourceTreeModel.js";
+import * as RuntimeModel from "./RuntimeModel.js";
+import * as ScreenCaptureModel from "./ScreenCaptureModel.js";
+import * as Script from "./Script.js";
+import * as SDKModel from "./SDKModel.js";
+import * as SecurityOriginManager from "./SecurityOriginManager.js";
+import * as ServerSentEventProtocol from "./ServerSentEventsProtocol.js";
+import * as ServerTiming from "./ServerTiming.js";
+import * as ServiceWorkerCacheModel from "./ServiceWorkerCacheModel.js";
+import * as ServiceWorkerManager from "./ServiceWorkerManager.js";
+import * as SourceMap from "./SourceMap.js";
+import * as SourceMapFunctionRanges from "./SourceMapFunctionRanges.js";
+import * as SourceMapManager from "./SourceMapManager.js";
+import * as SourceMapScopeChainEntry from "./SourceMapScopeChainEntry.js";
+import * as SourceMapScopes from "./SourceMapScopes.js";
+import * as SourceMapScopesInfo from "./SourceMapScopesInfo.js";
+import * as StorageBucketsModel from "./StorageBucketsModel.js";
+import * as StorageKeyManager from "./StorageKeyManager.js";
+import * as Target from "./Target.js";
+import * as TargetManager from "./TargetManager.js";
+import * as TraceObject from "./TraceObject.js";
+import * as WebAuthnModel from "./WebAuthnModel.js";
 
 export {
   AccessibilityModel,
@@ -146,11 +142,7 @@
   PaintProfiler,
   PerformanceMetricsModel,
   PreloadingModel,
-<<<<<<< HEAD
-  ProfileTreeModel,
   ReactNativeApplicationModel,
-=======
->>>>>>> 4a53cbe7
   RemoteObject,
   Resource,
   ResourceTreeModel,
