--- conflicted
+++ resolved
@@ -53,20 +53,6 @@
     RNPerfMetrics.getInstance().panelShown(panelName, isLaunching);
   }
 
-<<<<<<< HEAD
-  /**
-   * Fired when a panel is closed (regardless if it exists in the main panel or the drawer)
-   */
-  panelClosed(panelName: string): void {
-    const code = PanelCodes[panelName as keyof typeof PanelCodes] || 0;
-    InspectorFrontendHostInstance.recordEnumeratedHistogram(EnumeratedHistogram.PanelClosed, code, PanelCodes.MaxValue);
-    // Store that the user has changed the panel so we know launch histograms should not be fired.
-    this.#panelChangedSinceLaunch = true;
-    RNPerfMetrics.getInstance().panelClosed(panelName);
-  }
-
-=======
->>>>>>> 47f04a53
   panelShownInLocation(panelName: string, location: 'main'|'drawer'): void {
     const panelWithLocationName = `${panelName}-${location}`;
     const panelWithLocation = PanelWithLocation[panelWithLocationName as keyof typeof PanelWithLocation] || 0;
