[
  "acorn",
  "codemirror",
  "codemirror.next",
  "chromium",
  "csp_evaluator",
  "diff",
  "i18n",
  "intl-messageformat",
  "lighthouse",
  "lit",
  "marked",
  "puppeteer",
  "puppeteer/third_party/mitt",
  "puppeteer/third_party/parsel",
  "puppeteer/third_party/rxjs",
  "puppeteer-replay",
<<<<<<< HEAD
  "react-devtools",
  "wasmparser"
=======
  "wasmparser",
  "web-vitals"
>>>>>>> 47f04a53
]<|MERGE_RESOLUTION|>--- conflicted
+++ resolved
@@ -15,11 +15,7 @@
   "puppeteer/third_party/parsel",
   "puppeteer/third_party/rxjs",
   "puppeteer-replay",
-<<<<<<< HEAD
   "react-devtools",
-  "wasmparser"
-=======
   "wasmparser",
   "web-vitals"
->>>>>>> 47f04a53
 ]