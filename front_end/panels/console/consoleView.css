/*
 * Copyright (C) 2006, 2007, 2008 Apple Inc.  All rights reserved.
 * Copyright (C) 2009 Anthony Ricaud <rik@webkit.org>
 *
 * Redistribution and use in source and binary forms, with or without
 * modification, are permitted provided that the following conditions
 * are met:
 *
 * 1.  Redistributions of source code must retain the above copyright
 *     notice, this list of conditions and the following disclaimer.
 * 2.  Redistributions in binary form must reproduce the above copyright
 *     notice, this list of conditions and the following disclaimer in the
 *     documentation and/or other materials provided with the distribution.
 * 3.  Neither the name of Apple Computer, Inc. ("Apple") nor the names of
 *     its contributors may be used to endorse or promote products derived
 *     from this software without specific prior written permission.
 *
 * THIS SOFTWARE IS PROVIDED BY APPLE AND ITS CONTRIBUTORS "AS IS" AND ANY
 * EXPRESS OR IMPLIED WARRANTIES, INCLUDING, BUT NOT LIMITED TO, THE IMPLIED
 * WARRANTIES OF MERCHANTABILITY AND FITNESS FOR A PARTICULAR PURPOSE ARE
 * DISCLAIMED. IN NO EVENT SHALL APPLE OR ITS CONTRIBUTORS BE LIABLE FOR ANY
 * DIRECT, INDIRECT, INCIDENTAL, SPECIAL, EXEMPLARY, OR CONSEQUENTIAL DAMAGES
 * (INCLUDING, BUT NOT LIMITED TO, PROCUREMENT OF SUBSTITUTE GOODS OR SERVICES;
 * LOSS OF USE, DATA, OR PROFITS; OR BUSINESS INTERRUPTION) HOWEVER CAUSED AND
 * ON ANY THEORY OF LIABILITY, WHETHER IN CONTRACT, STRICT LIABILITY, OR TORT
 * (INCLUDING NEGLIGENCE OR OTHERWISE) ARISING IN ANY WAY OUT OF THE USE OF
 * THIS SOFTWARE, EVEN IF ADVISED OF THE POSSIBILITY OF SUCH DAMAGE.
 */

.console-view {
  background-color: var(--sys-color-cdt-base-container);
  overflow: hidden;

  --override-error-text-color: var(--sys-color-on-error-container);
  --message-corner-rounder-background: var(--sys-color-cdt-base-container);
}

.console-toolbar-container {
  display: flex;
  flex: none;
}

.console-main-toolbar {
  flex: 1 1 auto;
}

#console-issues-counter {
  margin-top: 0;
}

.console-toolbar-container > devtools-toolbar {
  background-color: var(--sys-color-cdt-base-container);
  border-bottom: 1px solid var(--sys-color-divider);
}

.console-view-fix-select-all {
  height: 0;
  overflow: hidden;
}

.console-settings-pane {
  display: grid;
  grid-template-columns: 50% 50%;
  flex: none;
  background-color: var(--sys-color-cdt-base-container);
  border-bottom: 1px solid var(--sys-color-divider);
}

#console-messages {
  flex: 1 1;
  overflow-y: auto;
  word-wrap: break-word;
  user-select: text;
  transform: translateZ(0);
  overflow-anchor: none;  /* Chrome-specific scroll-anchoring opt-out */
  background-color: var(--sys-color-cdt-base-container);
}

#console-prompt {
  clear: right;
  position: relative;
  margin: 0 22px 0 20px;
}

.console-prompt-editor-container {
  min-height: 21px;
}

.console-message,
.console-user-command {
  clear: right;
  position: relative;
  padding: 3px 22px 1px 0;
  margin-left: 24px;
  min-height: 17px;  /* Sync with ConsoleViewMessage.js */
  flex: auto;
  display: flex;
}

.console-message > * {
  flex: auto;
}

.console-timestamp {
  color: var(--sys-color-token-subtle);
  user-select: none;
  flex: none;
  margin-right: 5px;
}

.message-level-icon,
.command-result-icon {
  position: absolute;
  left: -17px;
  top: 2px;
  user-select: none;
}

.console-message-repeat-count {
  margin: 1.4px 0 0 10px;
  flex: none;
}

.repeated-message {
  margin-left: 4px;
}

.repeated-message .message-level-icon {
  display: none;
}

.console-message-stack-trace-toggle {
  display: flex;
  flex-direction: row;
  align-items: flex-start;
  margin-top: -1px;
}

.console-error-level .repeated-message,
.console-warning-level .repeated-message,
.console-verbose-level .repeated-message,
.console-info-level .repeated-message {
  display: flex;
}

.console-info {
  color: var(--sys-color-token-subtle);
  font-style: italic;
  padding-bottom: 2px;
}

.console-group .console-group > .console-group-messages {
  margin-left: 16px;
}

.console-group-title.console-from-api {
  font-weight: bold;
}

.console-group-title .console-message {
  margin-left: 12px;
}

.expand-group-icon {
  user-select: none;
  flex: none;
  position: relative;
  left: 8px;
  top: 3px;
  margin-right: 2px;
}

.console-group-title .message-level-icon {
  display: none;
}

.console-message-repeat-count .expand-group-icon {
  position: static;
  color: var(--sys-color-cdt-base-container);
  margin-left: -1px;
}

.console-group {
  position: relative;
}

.console-message-wrapper {
  display: flex;
  flex-direction: column;
  margin: 4px;
  border-radius: 5px;

  /* Console ANSI color */
  --console-color-black: #000;
  --console-color-red: #a00;
  --console-color-green: #0a0;
  --console-color-yellow: #a50;
  --console-color-blue: #00a;
  --console-color-magenta: #a0a;
  --console-color-cyan: #0aa;
  --console-color-gray: #aaa;
  --console-color-darkgray: #555;
  --console-color-lightred: #f55;
  --console-color-lightgreen: #5f5;
  --console-color-lightyellow: #ff5;
  --console-color-lightblue: #55f;
  --console-color-ightmagenta: #f5f;
  --console-color-lightcyan: #5ff;
  --console-color-white: #fff;

  &:focus {
    background-color: var(--sys-color-tonal-container);

    & ::selection {
      background-color: var(--sys-color-state-focus-select);
      color: currentcolor;
    }
  }
}

.console-row-wrapper {
  display: flex;
  flex-direction: row;
}

.theme-with-dark-background .console-message-wrapper {
  /* Dark theme console ANSI color */
  --console-color-red: rgb(237 78 76);
  --console-color-green: rgb(1 200 1);
  --console-color-yellow: rgb(210 192 87);
  --console-color-blue: rgb(39 116 240);
  --console-color-magenta: rgb(161 66 244);
  --console-color-cyan: rgb(18 181 203);
  --console-color-gray: rgb(207 208 208);
  --console-color-darkgray: rgb(137 137 137);
  --console-color-lightred: rgb(242 139 130);
  --console-color-lightgreen: rgb(161 247 181);
  --console-color-lightyellow: rgb(221 251 85);
  --console-color-lightblue: rgb(102 157 246);
  --console-color-lightmagenta: rgb(214 112 214);
  --console-color-lightcyan: rgb(132 240 255);
}

.console-message-wrapper.console-warning-level + .console-message-wrapper,
.console-message-wrapper.console-error-level + .console-message-wrapper {
  & .console-message::before,
  & .console-user-command::before {
    display: none !important; /* stylelint-disable-line declaration-no-important */
  }
}

.console-message-wrapper:not(.console-error-level, .console-warning-level) {
  & .console-message::before,
  & .console-user-command::before {
    width: calc(100% - 25px);
    content: "";
    display: block;
    position: absolute;
    top: -2px;
    border-top: 1px solid var(--sys-color-divider);
  }

  &:first-of-type .console-message::before,
  &:first-of-type .console-user-command::before {
    display: none;
  }
}

.console-message-wrapper.console-adjacent-user-command-result:not(.console-error-level, .console-warning-level) {
  border-top-width: 0;
}

.console-message-wrapper:focus + .console-message-wrapper {
  border-top-color: transparent;
}

.console-message-wrapper.console-adjacent-user-command-result:not(.console-error-level, .console-warning-level):focus {
  border-top-width: 1px;
}

.console-message-wrapper.console-adjacent-user-command-result:not(.console-error-level, .console-warning-level):focus .console-message {
  padding-top: 2px;
  min-height: 16px;
}

.console-message-wrapper.console-adjacent-user-command-result:not(.console-error-level, .console-warning-level):focus .command-result-icon {
  top: 3px;
}

.console-message-wrapper .nesting-level-marker {
  width: 14px;
  flex: 0 0 auto;
  position: relative;
  margin-bottom: -1px;
  margin-top: -1px;
  background-color: var(--sys-color-cdt-base-container);
}

.console-message-wrapper .nesting-level-marker + .console-message::after {
  position: absolute;
  left: -30px;
  top: 0;
  width: 6px;
  height: 100%;
  box-sizing: border-box;
  background-color: var(--sys-color-surface-yellow);
  border-top-left-radius: 5px;
  border-bottom-left-radius: 5px;
  content: "";
}

.console-error-level {
  background-color: var(--sys-color-surface-error);

  --message-corner-rounder-background: var(--sys-color-surface-error);
}

.console-warning-level {
  background-color: var(--sys-color-surface-yellow);

  --message-corner-rounder-background: var(--sys-color-surface-yellow);
}

.console-view-object-properties-section {
  padding: 0;
  position: relative;
  vertical-align: baseline;
  color: inherit;
  display: inline-block;
  overflow-wrap: break-word;
  max-width: 100%;
}

.info-note {
  background-color: var(--sys-color-tonal-container);
}

.info-note::before {
  content: "i";
}

.console-view-object-properties-section:not(.expanded) .info-note {
  display: none;
}

.console-system-type.console-info-level {
  color: var(--sys-color-primary);
}

#console-messages .link {
  cursor: pointer;
  text-decoration: underline;
}

#console-messages .link,
#console-messages .devtools-link:not(.invalid-link) {
  color: var(--sys-color-primary);
  word-break: break-all;
}

<<<<<<< HEAD
#console-messages .devtools-link.ignore-list-link {
  opacity: 60%;
=======
#console-messages .devtools-link:focus-visible {
  background-color: transparent;
>>>>>>> 8120d26b
}

#console-messages .resource-links {
  margin-top: -1px;
  margin-bottom: -2px;
}

.console-object-preview {
  white-space: normal;
  word-wrap: break-word;
  font-style: italic;
}

.console-object-preview .name {
  flex-shrink: 0;
}

.console-message-text {
  .object-value-node {
    display: inline-block;
  }

  .object-value-string,
  .object-value-regexp,
  .object-value-symbol {
    white-space: pre-wrap;
    word-break: break-all;
  }

  .formatted-stack-frame:has(.ignore-list-link) {
    display: var(--display-ignored-formatted-stack-frame);
    opacity: 60%;

    /* Subsequent builtin stack frames are also treated as ignored */
    & + .formatted-builtin-stack-frame {
      display: var(--display-ignored-formatted-stack-frame);
      opacity: 60%;
    }
  }
}

.console-message-stack-trace-wrapper {
  --override-display-stack-preview-toggle-link: none;

  flex: 1 1 auto;
  display: flex;
  flex-direction: column;
  align-items: stretch;

  &:has(div > .stack-preview-container.show-hidden-rows) {
    --display-ignored-formatted-stack-frame: inherit;
  }

  &:has(.formatted-stack-frame .ignore-list-link):has(.formatted-stack-frame .devtools-link:not(.ignore-list-link)) {
    /* If there are ignored frames and unignored frames, then we want
    to enable the show more/less links. To do that we override some
    variables to always display the structured stack trace, but possibly
    only the links at the bottom of it, as we share its show more/less links. */
    --override-display-stack-preview-toggle-link: table-row;
    --override-display-stack-preview-hidden-div: block;

    &:not(:has(div > .stack-preview-container.show-hidden-rows)) {
      --display-ignored-formatted-stack-frame: none;
    }
  }

  & > .hidden-stack-trace {
    /* Always hide the body of the structured stack trace if this class
    is set, but we may still show it for the Show more/less links at the bottom. */
    display: var(--override-display-stack-preview-hidden-div, none);

    --override-display-stack-preview-tbody: none;
  }
}

.repeated-message .console-message-stack-trace-toggle,
.repeated-message > .console-message-text {
  flex: 1;
}

.console-warning-level .console-message-text {
  color: var(--sys-color-on-surface-yellow);
}

.console-error-level .console-message-text,
.console-error-level .console-view-object-properties-section {
  color: var(--override-error-text-color) !important; /* stylelint-disable-line declaration-no-important */
}

.console-message-formatted-table {
  clear: both;
}

.console-message .source-code {
  line-height: 1.2;
}

.console-message-anchor {
  float: right;
  text-align: right;
  max-width: 100%;
  margin-left: 4px;
}

.cookie-report-anchor {
  margin-top: -3px;
  margin-bottom: -5px;
}

.console-message-nowrap-below,
.console-message-nowrap-below div,
.console-message-nowrap-below span {
  white-space: nowrap !important; /* stylelint-disable-line declaration-no-important */
}

.object-state-note {
  display: inline-block;
  width: 11px;
  height: 11px;
  color: var(--sys-color-on-tonal-container);
  text-align: center;
  border-radius: 3px;
  line-height: 13px;
  margin: 0 6px;
  font-size: 9px;
}

.console-object {
  white-space: pre-wrap;
  word-break: break-all;
}

.console-message-stack-trace-wrapper > * {
  flex: none;
}

.console-message-expand-icon {
  margin-bottom: -4px;
}

.console-searchable-view {
  max-height: 100%;
}

.console-view-pinpane {
  flex: none;
  max-height: 50%;
}

/* We are setting width and height to 0px to essentially hide the html element on the UI but visible to the screen reader.
 This html element is used by screen readers when console messages are filtered, instead of screen readers reading
 contents of the filtered messages we only want the screen readers to read the count of filtered messages. */
.message-count {
  width: 0;
  height: 0;
}

devtools-console-insight {
  margin: 9px 22px 11px 24px;
}

.hover-button {
  --width: 24px;

  align-items: center;
  border-radius: 50%;
  border: none;
  /* todo: extract to global styles and make it work with dark mode. */
  box-shadow: 0 1px 3px 1px rgb(0 0 0 / 15%), 0 1px 2px 0 rgb(0 0 0 / 30%); /* stylelint-disable-line plugin/use_theme_colors */
  box-sizing: border-box;
  background-color: var(--sys-color-tonal-container);
  color: var(--sys-color-on-tonal-container);
  font: var(--sys-typescale-body4-medium);
  height: var(--width);
  justify-content: center;
  margin: 0;
  max-height: var(--width);
  max-width: var(--width);
  min-height: var(--width);
  min-width: var(--width);
  overflow: hidden;
  padding: var(--sys-size-3) var(--sys-size-4);
  position: absolute;
  right: 6px;
  display: none;
  width: var(--width);
  z-index: 1;

  .theme-with-dark-background & {
    border: 1px solid var(--sys-color-neutral-outline);
    background-color: var(--sys-color-primary);
    color: var(--sys-color-on-primary);
  }

  & devtools-icon {
    box-sizing: border-box;
    flex-shrink: 0;
    height: var(--sys-size-8);
    min-height: var(--sys-size-8);
    min-width: var(--sys-size-8);
    width: var(--sys-size-8);

    --devtools-icon-color: var(--sys-color-on-tonal-container);
  }

  .theme-with-dark-background & devtools-icon {
    --devtools-icon-color: var(--sys-color-on-primary);
  }
}

.hover-button:focus,
.hover-button:hover {
  border-radius: 4px;
  max-width: 200px;
  transition:
    max-width var(--sys-motion-duration-short4) var(--sys-motion-easing-emphasized),
    border-radius 50ms linear;
  width: fit-content;
  gap: var(--sys-size-3);
}

.hover-button:focus-visible {
  outline: 2px solid var(--sys-color-primary);
  outline-offset: 2px;
}

.button-label {
  display: block;
  overflow: hidden;
  white-space: nowrap;

  & div {
    display: inline-block;
    vertical-align: -1px;
  }
}

.console-message-wrapper:not(.has-insight) {
  &:hover,
  &:focus,
  &.console-selected {
    .hover-button {
      display: flex;

      &:focus,
      &:hover {
        display: inline-flex;
      }
    }
  }
}

@media (forced-colors: active) {
  .console-message-expand-icon,
  .console-warning-level .expand-group-icon {
    forced-color-adjust: none;
    color: ButtonText;
  }

  .console-message-wrapper:focus,
  .console-message-wrapper:focus:last-of-type {
    forced-color-adjust: none;
    background-color: Highlight;
    border-top-color: Highlight;
    border-bottom-color: Highlight;
  }

  .console-message-wrapper:focus *,
  .console-message-wrapper:focus:last-of-type *,
  .console-message-wrapper:focus .devtools-link,
  .console-message-wrapper:focus:last-of-type .devtools-link {
    color: HighlightText !important; /* stylelint-disable-line declaration-no-important */
  }

  #console-messages .devtools-link,
  #console-messages .devtools-link:hover {
    color: linktext;
  }

  #console-messages .link:focus-visible,
  #console-messages .devtools-link:focus-visible {
    background: Highlight;
    color: HighlightText;
  }

  .console-message-wrapper:focus devtools-icon {
    color: HighlightText;
  }

  .console-message-wrapper.console-error-level:focus,
  .console-message-wrapper.console-error-level:focus:last-of-type {
    --override-error-text-color: HighlightText;
  }
}<|MERGE_RESOLUTION|>--- conflicted
+++ resolved
@@ -358,13 +358,12 @@
   word-break: break-all;
 }
 
-<<<<<<< HEAD
 #console-messages .devtools-link.ignore-list-link {
   opacity: 60%;
-=======
+}
+
 #console-messages .devtools-link:focus-visible {
   background-color: transparent;
->>>>>>> 8120d26b
 }
 
 #console-messages .resource-links {
