// Copyright 2022 The Chromium Authors. All rights reserved.
// Use of this source code is governed by a BSD-style license that can be
// found in the LICENSE file.

<<<<<<< HEAD
import type * as Platform from '../../core/platform/platform.js';
import {assertNotNullOrUndefined} from '../../core/platform/platform.js';
=======
import * as Platform from '../../core/platform/platform.js';
>>>>>>> 8120d26b
import * as SDK from '../../core/sdk/sdk.js';
import type * as Protocol from '../../generated/protocol.js';

import * as Console from './console.js';

const {urlString} = Platform.DevToolsPath;
const {parseSourcePositionsFromErrorStack} = Console.ErrorStackParser;

describe('ErrorStackParser', () => {
  let runtimeModel;
  let parseErrorStack: (stack: string) => Console.ErrorStackParser.ParsedErrorFrame[] | null;
  const fileTestingUrl = urlString`file:///testing.js`;

  beforeEach(() => {
    // TODO(crbug/1280141): Remove complicated stubbing code once `parseSourcePositionsFromErrorStack`
    //                      no longer needs a RuntimeModel.
    runtimeModel = sinon.createStubInstance(SDK.RuntimeModel.RuntimeModel, {
      target: sinon.createStubInstance(SDK.Target.Target, {
        inspectedURL: urlString`http://www.example.org`,
      }),
      debuggerModel: sinon.createStubInstance(SDK.DebuggerModel.DebuggerModel, {
        scriptsForSourceURL: [],
      }),
    });
    parseErrorStack = parseSourcePositionsFromErrorStack.bind(null, runtimeModel);
  });

  it('returns null for invalid strings', () => {
    assert.isNull(parseErrorStack(''));
    assert.isNull(parseErrorStack('foobar'));
  });

  it('returns null if the first word does not end in "Error"', () => {
    assert.isNull(parseErrorStack('CustomFoo: bar'));
  });

  it('accepts stacks with any "*Error" as its first word', () => {
    assert.isNotNull(parseErrorStack('Error: standard error'));
    assert.isNotNull(parseErrorStack('ReferenceError: unknown variable'));
    assert.isNotNull(parseErrorStack('CustomError: foobar'));
  });

  it('omits position information for frames it cannot parse', () => {
    const frames = parseErrorStack(`Error: standard error
        not a valid line
        at file:///testing.js:42:5`);

    assert.exists(frames);
    assert.strictEqual(frames[1].line, '        not a valid line');
    assert.isUndefined(frames[1].link);
  });

  it('returns null when encountering an invalid frame after a valid one', () => {
    const frames = parseErrorStack(`Error: standard error
        at foo (file:///testing.js:20:3)
        not a valid line
        at file:///testing.js:42:5`);

    assert.isNull(frames);
  });

  it('returns null for invalid frame URLs', () => {
    const frames = parseErrorStack(`Error: standard error
        at foo (schemeWithColon::20:3)`);

    assert.isNull(frames);
  });

  it('omits position information for anonymous scripts', () => {
    const frames = parseErrorStack(`Error: standard error
        at foo (<anonymous>:10:3)`);

    assert.exists(frames);
    assert.strictEqual(frames[1].line, '        at foo (<anonymous>:10:3)');
    assert.isUndefined(frames[1].link);
  });

  it('detects URLs with line and column information in braces', () => {
    const frames = parseErrorStack(`Error: standard error
        at foo (file:///testing.js:10:3)`);

    assert.exists(frames);
    assert.deepEqual(frames[1].link, {
      url: fileTestingUrl,
      prefix: '        at foo (',
      suffix: ')',
      lineNumber: 9,    // 0-based.
      columnNumber: 2,  // 0-based.
      enclosedInBraces: true,
    });
  });

  it('detects URLs without line or column information in braces', () => {
    const frames = parseErrorStack(`Error: standard error
        at foo (file:///testing.js)`);

    assert.exists(frames);
    assert.deepEqual(frames[1].link, {
      url: fileTestingUrl,
      prefix: '        at foo (',
      suffix: ')',
      lineNumber: undefined,
      columnNumber: undefined,
      enclosedInBraces: true,
    });
  });

  it('detects URLs with line and column information without braces', () => {
    const frames = parseErrorStack(`Error: standard error
        at file:///testing.js:42:3`);

    assert.exists(frames);
    assert.deepEqual(frames[1].link, {
      url: fileTestingUrl,
      prefix: '        at ',
      suffix: '',
      lineNumber: 41,   // 0-based.
      columnNumber: 2,  // 0-based.
      enclosedInBraces: false,
    });
  });

  it('detects URLs without braces with the "async" keyword present', () => {
    const frames = parseErrorStack(`Error: standard error
        at async file:///testing.js:42:3`);

    assert.exists(frames);
    assert.deepEqual(frames[1].link, {
      url: fileTestingUrl,
      prefix: '        at async ',
      suffix: '',
      lineNumber: 41,   // 0-based.
      columnNumber: 2,  // 0-based.
      enclosedInBraces: false,
    });
  });

  it('detects URLs with parens', () => {
    const url = urlString`http://localhost:5173/src/routes/(v2-routes)/project/+layout.ts?ts=12345`;
    const frames = parseErrorStack(`ZodError:
        at load (${url}:33:5)
        at ${url}:1:1`);

    assert.exists(frames);
    assert.lengthOf(frames, 3);
    assert.deepEqual(frames[1].link, {
      url,
      prefix: '        at load (',
      suffix: ')',
      lineNumber: 32,   // 0-based.
      columnNumber: 4,  // 0-based.
      enclosedInBraces: true,
    });
    assert.deepEqual(frames[2].link, {
      url,
      prefix: '        at ',
      suffix: '',
      lineNumber: 0,    // 0-based.
      columnNumber: 0,  // 0-based.
      enclosedInBraces: false,
    });
  });

  it('allows frames with parens in function names', () => {
    const frames = parseErrorStack(`Error Component Stack:
    at FlatList (http://example.com/a.js:6:3)
    at Animated(FlatList) (http://example.com/b.js:43:14)
    at RNTesterApp(RootComponent) (http://example.com/c.js:29:11)`);

    assertNotNullOrUndefined(frames);
    assert.lengthOf(frames, 4);
    assert.deepStrictEqual(frames[1].link, {
      url: 'http://example.com/a.js' as Platform.DevToolsPath.UrlString,
      prefix: '    at FlatList (',
      suffix: ')',
      lineNumber: 5,    // 0-based.
      columnNumber: 2,  // 0-based.
      enclosedInBraces: true,
    });
    assert.deepStrictEqual(frames[2].link, {
      url: 'http://example.com/b.js' as Platform.DevToolsPath.UrlString,
      prefix: '    at Animated(FlatList) (',
      suffix: ')',
      lineNumber: 42,    // 0-based.
      columnNumber: 13,  // 0-based.
      enclosedInBraces: true,
    });
    assert.deepStrictEqual(frames[3].link, {
      url: 'http://example.com/c.js' as Platform.DevToolsPath.UrlString,
      prefix: '    at RNTesterApp(RootComponent) (',
      suffix: ')',
      lineNumber: 28,    // 0-based.
      columnNumber: 10,  // 0-based.
      enclosedInBraces: true,
    });
  });

  it('correctly handles eval frames', () => {
    const url = urlString`http://www.chromium.org/foo.js`;
    const frames = parseErrorStack(`Error: MyError
    at eval (eval at <anonymous> (${url}:42:1), <anonymous>:1:1)`);

    assert.exists(frames);
    assert.lengthOf(frames, 2);
    assert.deepEqual(frames[1].link, {
      url,
      prefix: '    at eval (eval at <anonymous> (',
      suffix: '), <anonymous>:1:1)',
      lineNumber: 41,   // 0-based.
      columnNumber: 0,  // 0-based.
      enclosedInBraces: true,
    });
  });

  it('uses the inspected target URL to complete relative URLs', () => {
    const frames = parseErrorStack(`Error: standard error
        at foo (testing.js:10:3)`);

    assert.exists(frames);
    assert.strictEqual(frames[1].link?.url, urlString`http://www.example.org/testing.js`);
  });

  it('uses the inspected target URL to complete relative URLs in eval frames', () => {
    const frames = parseErrorStack(`Error: localObj.func
    at Object.func (test.js:26:25)
    at eval (eval at testFunction (inspected-page.html:29:11), <anonymous>:1:10)`);

    assert.exists(frames);
    assert.lengthOf(frames, 3);
    assert.deepEqual(frames[2].link, {
      url: urlString`http://www.example.org/inspected-page.html`,
      prefix: '    at eval (eval at testFunction (',
      suffix: '), <anonymous>:1:10)',
      lineNumber: 28,    // 0-based.
      columnNumber: 10,  // 0-based.
      enclosedInBraces: true,
    });
  });

  it('uses the inspected target URL to complete relative URLs with parens', () => {
    const frames = parseErrorStack(`Error: wat
        at foo (/(abc)/foo.js:2:3)
        at async bar (/(abc)/foo.js:1:2)
        at /(abc)/foo.js:10:20`);

    assert.exists(frames);
    assert.lengthOf(frames, 4);
    assert.deepEqual(frames[1].link, {
      url: urlString`http://www.example.org/(abc)/foo.js`,
      prefix: '        at foo (',
      suffix: ')',
      lineNumber: 1,    // 0-based.
      columnNumber: 2,  // 0-based.
      enclosedInBraces: true,
    });
    assert.deepEqual(frames[2].link, {
      url: urlString`http://www.example.org/(abc)/foo.js`,
      prefix: '        at async bar (',
      suffix: ')',
      lineNumber: 0,    // 0-based.
      columnNumber: 1,  // 0-based.
      enclosedInBraces: true,
    });
    assert.deepEqual(frames[3].link, {
      url: urlString`http://www.example.org/(abc)/foo.js`,
      prefix: '        at ',
      suffix: '',
      lineNumber: 9,     // 0-based.
      columnNumber: 19,  // 0-based.
      enclosedInBraces: false,
    });
  });

  describe('augmentErrorStackWithScriptIds', () => {
    const sid = (id: string) => id as Protocol.Runtime.ScriptId;

    it('sets the scriptId for matching frames', () => {
      const parsedFrames = parseErrorStack(`Error: some error
          at foo (http://example.com/a.js:6:3)
          at bar (http://example.com/b.js:43:14)`);
      assert.exists(parsedFrames);
      const protocolFrames: Protocol.Runtime.CallFrame[] = [
        {
          url: 'http://example.com/a.js',
          scriptId: sid('25'),
          lineNumber: 5,
          columnNumber: 2,
          functionName: 'foo',
        },
        {
          url: 'http://example.com/b.js',
          scriptId: sid('30'),
          lineNumber: 42,
          columnNumber: 13,
          functionName: 'bar',
        },
      ];

      Console.ErrorStackParser.augmentErrorStackWithScriptIds(parsedFrames, {callFrames: protocolFrames});

      assert.strictEqual(parsedFrames[1].link?.scriptId, sid('25'));
      assert.strictEqual(parsedFrames[2].link?.scriptId, sid('30'));
    });

    it('omits the scriptId for non-matching frames', () => {
      const parsedFrames = parseErrorStack(`Error: some error
        at http://example.com/a.js:6:3`);
      assert.exists(parsedFrames);
      const protocolFrames: Protocol.Runtime.CallFrame[] = [{
        url: 'http://example.com/a.js',
        scriptId: sid('25'),
        lineNumber: 10,
        columnNumber: 4,
        functionName: 'foo',
      }];

      Console.ErrorStackParser.augmentErrorStackWithScriptIds(parsedFrames, {callFrames: protocolFrames});

      assert.exists(parsedFrames[1].link);
      assert.isUndefined(parsedFrames[1].link.scriptId);
    });

    it('handles different number or frames', () => {
      const parsedFrames = parseErrorStack(`Error: some error
        at foo (http://example.com/a.js:6:3)
        at Array.forEach (<anonymous>)
        at bar (http://example.com/b.js:43:14)`);
      assert.exists(parsedFrames);
      const protocolFrames: Protocol.Runtime.CallFrame[] = [
        {
          url: 'http://example.com/a.js',
          scriptId: sid('25'),
          lineNumber: 5,
          columnNumber: 2,
          functionName: 'foo',
        },
        {
          url: 'http://example.com/b.js',
          scriptId: sid('30'),
          lineNumber: 42,
          columnNumber: 13,
          functionName: 'bar',
        },
      ];

      Console.ErrorStackParser.augmentErrorStackWithScriptIds(parsedFrames, {callFrames: protocolFrames});

      assert.strictEqual(parsedFrames[1].link?.scriptId, sid('25'));
      assert.isUndefined(parsedFrames[2].link);
      assert.strictEqual(parsedFrames[3].link?.scriptId, sid('30'));
    });

    it('combines builtin frames', () => {
      const parsedFrames = parseErrorStack(`Error: some error
        at foo (http://example.com/a.js:6:3)
        at Array.forEach (<anonymous>)
        at JSON.parse (<anonymous>)
        at bar (http://example.com/b.js:43:14)`);
      assert.exists(parsedFrames);

      assert.isUndefined(parsedFrames[0].link);
      assert.isUndefined(parsedFrames[0].isCallFrame);
      assert.strictEqual(parsedFrames[1].link?.url, urlString`http://example.com/a.js`);
      assert.isTrue(parsedFrames[1].isCallFrame);
      assert.isUndefined(parsedFrames[2].link);
      assert.isTrue(parsedFrames[2].isCallFrame);
      assert.strictEqual(
          parsedFrames[2].line, '        at Array.forEach (<anonymous>)\n        at JSON.parse (<anonymous>)');
      assert.strictEqual(parsedFrames[3].link?.url, urlString`http://example.com/b.js`);
      assert.isTrue(parsedFrames[3].isCallFrame);
    });
  });
});<|MERGE_RESOLUTION|>--- conflicted
+++ resolved
@@ -2,12 +2,7 @@
 // Use of this source code is governed by a BSD-style license that can be
 // found in the LICENSE file.
 
-<<<<<<< HEAD
-import type * as Platform from '../../core/platform/platform.js';
-import {assertNotNullOrUndefined} from '../../core/platform/platform.js';
-=======
 import * as Platform from '../../core/platform/platform.js';
->>>>>>> 8120d26b
 import * as SDK from '../../core/sdk/sdk.js';
 import type * as Protocol from '../../generated/protocol.js';
 
@@ -168,40 +163,6 @@
       lineNumber: 0,    // 0-based.
       columnNumber: 0,  // 0-based.
       enclosedInBraces: false,
-    });
-  });
-
-  it('allows frames with parens in function names', () => {
-    const frames = parseErrorStack(`Error Component Stack:
-    at FlatList (http://example.com/a.js:6:3)
-    at Animated(FlatList) (http://example.com/b.js:43:14)
-    at RNTesterApp(RootComponent) (http://example.com/c.js:29:11)`);
-
-    assertNotNullOrUndefined(frames);
-    assert.lengthOf(frames, 4);
-    assert.deepStrictEqual(frames[1].link, {
-      url: 'http://example.com/a.js' as Platform.DevToolsPath.UrlString,
-      prefix: '    at FlatList (',
-      suffix: ')',
-      lineNumber: 5,    // 0-based.
-      columnNumber: 2,  // 0-based.
-      enclosedInBraces: true,
-    });
-    assert.deepStrictEqual(frames[2].link, {
-      url: 'http://example.com/b.js' as Platform.DevToolsPath.UrlString,
-      prefix: '    at Animated(FlatList) (',
-      suffix: ')',
-      lineNumber: 42,    // 0-based.
-      columnNumber: 13,  // 0-based.
-      enclosedInBraces: true,
-    });
-    assert.deepStrictEqual(frames[3].link, {
-      url: 'http://example.com/c.js' as Platform.DevToolsPath.UrlString,
-      prefix: '    at RNTesterApp(RootComponent) (',
-      suffix: ')',
-      lineNumber: 28,    // 0-based.
-      columnNumber: 10,  // 0-based.
-      enclosedInBraces: true,
     });
   });
 
