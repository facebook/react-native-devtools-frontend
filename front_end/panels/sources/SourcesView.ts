--- conflicted
+++ resolved
@@ -165,15 +165,6 @@
     const shortcuts = [
       {actionId: 'quick-open.show', description: i18nString(UIStrings.openFile)},
       {actionId: 'quick-open.show-command-menu', description: i18nString(UIStrings.runCommand)},
-<<<<<<< HEAD
-      {
-        actionId: 'sources.add-folder-to-workspace',
-        condition: Root.Runtime.ConditionName.NOT_SOURCES_HIDE_ADD_FOLDER,
-        description: i18nString(UIStrings.workspaceDropInAFolderToSyncSources),
-        isWorkspace: true,
-      },
-=======
->>>>>>> 4a53cbe7
     ];
 
     const list = placeholder.createChild('div', 'shortcuts-list');
@@ -182,21 +173,10 @@
     UI.ARIAUtils.setLabel(list, i18nString(UIStrings.sourceViewActions));
 
     for (const shortcut of shortcuts) {
-<<<<<<< HEAD
-      const {condition} = shortcut;
-      if (condition !== undefined &&
-          !Root.Runtime.Runtime.isDescriptorEnabled(
-              {experiment: undefined, condition: () => Boolean(Root.Runtime.Runtime.queryParam(condition))})) {
-        continue;
-      }
-      const shortcutKeyText = UI.ShortcutRegistry.ShortcutRegistry.instance().shortcutTitleForAction(shortcut.actionId);
-      const listItemElement = list.createChild('div', 'tabbed-pane-placeholder-row');
-=======
       const shortcutKeys = UI.ShortcutRegistry.ShortcutRegistry.instance().shortcutsForAction(shortcut.actionId);
       const listItemElement = list.createChild('div');
       listItemElement.classList.add('shortcut-line');
 
->>>>>>> 4a53cbe7
       UI.ARIAUtils.markAsListitem(listItemElement);
 
       // Take the first shortcut for display.
@@ -215,16 +195,7 @@
       }
     }
 
-<<<<<<< HEAD
-    if (Root.Runtime.Runtime.isDescriptorEnabled(
-            {experiment: undefined, condition: Root.Runtime.conditions.notSourcesHideAddFolder})) {
-      list.appendChild(UI.XLink.XLink.create(
-          'https://developer.chrome.com/docs/devtools/workspaces/', 'Learn more about Workspaces'));
-    }
-    return list;
-=======
     return placeholder;
->>>>>>> 4a53cbe7
   }
 
   private async addFileSystemClicked(): Promise<void> {
