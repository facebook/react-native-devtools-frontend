/*
 * Copyright (C) 2014 Google Inc. All rights reserved.
 *
 * Redistribution and use in source and binary forms, with or without
 * modification, are permitted provided that the following conditions are
 * met:
 *
 *     * Redistributions of source code must retain the above copyright
 * notice, this list of conditions and the following disclaimer.
 *     * Redistributions in binary form must reproduce the above
 * copyright notice, this list of conditions and the following disclaimer
 * in the documentation and/or other materials provided with the
 * distribution.
 *     * Neither the name of Google Inc. nor the names of its
 * contributors may be used to endorse or promote products derived from
 * this software without specific prior written permission.
 *
 * THIS SOFTWARE IS PROVIDED BY THE COPYRIGHT HOLDERS AND CONTRIBUTORS
 * "AS IS" AND ANY EXPRESS OR IMPLIED WARRANTIES, INCLUDING, BUT NOT
 * LIMITED TO, THE IMPLIED WARRANTIES OF MERCHANTABILITY AND FITNESS FOR
 * A PARTICULAR PURPOSE ARE DISCLAIMED. IN NO EVENT SHALL THE COPYRIGHT
 * OWNER OR CONTRIBUTORS BE LIABLE FOR ANY DIRECT, INDIRECT, INCIDENTAL,
 * SPECIAL, EXEMPLARY, OR CONSEQUENTIAL DAMAGES (INCLUDING, BUT NOT
 * LIMITED TO, PROCUREMENT OF SUBSTITUTE GOODS OR SERVICES; LOSS OF USE,
 * DATA, OR PROFITS; OR BUSINESS INTERRUPTION) HOWEVER CAUSED AND ON ANY
 * THEORY OF LIABILITY, WHETHER IN CONTRACT, STRICT LIABILITY, OR TORT
 * (INCLUDING NEGLIGENCE OR OTHERWISE) ARISING IN ANY WAY OUT OF THE USE
 * OF THIS SOFTWARE, EVEN IF ADVISED OF THE POSSIBILITY OF SUCH DAMAGE.
 */

import * as Common from '../../core/common/common.js';
import * as i18n from '../../core/i18n/i18n.js';
import * as Root from '../../core/root/root.js';
import * as Bindings from '../../models/bindings/bindings.js';
import * as Trace from '../../models/trace/trace.js';
import * as PerfUI from '../../ui/legacy/components/perf_ui/perf_ui.js';
import * as UI from '../../ui/legacy/legacy.js';
import * as ThemeSupport from '../../ui/legacy/theme_support/theme_support.js';

import {CompatibilityTracksAppender, type DrawOverride, type TrackAppenderName} from './CompatibilityTracksAppender.js';
import {initiatorsDataToDraw} from './Initiators.js';
import {ModificationsManager} from './ModificationsManager.js';
import {ThreadAppender} from './ThreadAppender.js';
import timelineFlamechartPopoverStyles from './timelineFlamechartPopover.css.js';
import {FlameChartStyle, Selection} from './TimelineFlameChartView.js';
import {
  selectionFromEvent,
  selectionIsRange,
  selectionsEqual,
  type TimelineSelection,
} from './TimelineSelection.js';
import * as Utils from './utils/utils.js';

const UIStrings = {
  /**
   *@description Text for rendering frames
   */
  frames: 'Frames',
  /**
   *@description Text in Timeline Flame Chart Data Provider of the Performance panel
   */
  idleFrame: 'Idle frame',
  /**
   *@description Text in Timeline Frame Chart Data Provider of the Performance panel
   */
  droppedFrame: 'Dropped frame',
  /**
   *@description Text in Timeline Frame Chart Data Provider of the Performance panel
   */
  partiallyPresentedFrame: 'Partially-presented frame',
  /**
   *@description Text for a rendering frame
   */
  frame: 'Frame',
  /**
   *@description Text for Hiding a function from the Flame Chart
   */
  hideFunction: 'Hide function',
  /**
   *@description Text for Hiding all children of a function from the Flame Chart
   */
  hideChildren: 'Hide children',
  /**
   *@description Text for Hiding all child entries that are identical to the selected entry from the Flame Chart
   */
  hideRepeatingChildren: 'Hide repeating children',
  /**
   *@description Text for remove script from ignore list from the Flame Chart
   */
  removeScriptFromIgnoreList: 'Remove script from ignore list',
  /**
   *@description Text for add script to ignore list from the Flame Chart
   */
  addScriptToIgnoreList: 'Add script to ignore list',
  /**
   *@description Text for an action that shows all of the hidden children of an entry
   */
  resetChildren: 'Reset children',
  /**
   *@description Text for an action that shows all of the hidden entries of the Flame Chart
   */
  resetTrace: 'Reset trace',
} as const;
const str_ = i18n.i18n.registerUIStrings('panels/timeline/TimelineFlameChartDataProvider.ts', UIStrings);
const i18nString = i18n.i18n.getLocalizedString.bind(undefined, str_);

export class TimelineFlameChartDataProvider extends Common.ObjectWrapper.ObjectWrapper<EventTypes> implements
    PerfUI.FlameChart.FlameChartDataProvider {
  private isReactNative: boolean = false;

  private droppedFramePatternCanvas: HTMLCanvasElement;
  private partialFramePatternCanvas: HTMLCanvasElement;
  private timelineDataInternal: PerfUI.FlameChart.FlameChartTimelineData|null = null;
  private currentLevel = 0;

  private compatibilityTracksAppender: CompatibilityTracksAppender|null = null;
  private parsedTrace: Trace.Handlers.Types.ParsedTrace|null = null;

  #minimumBoundary = 0;
  private timeSpan = 0;
  private readonly framesGroupStyle: PerfUI.FlameChart.GroupStyle;
  private readonly screenshotsGroupStyle: PerfUI.FlameChart.GroupStyle;

  // Contains all the entries that are DRAWN onto the track. Entries that have
  // been hidden - either by a user action, or because they aren't visible at
  // all - will not appear in this array and it will change per-render. For
  // example, if a user collapses an icicle in the flamechart, those entries
  // that are now hidden will no longer be in this array.
  // This also includes entrys that used to be special cased (e.g.
  // TimelineFrames) that are now of type Types.Events.Event and so the old
  // `TimelineFlameChartEntry` type has been removed in faovur of using
  // Trace.Types.Events.Event directly. See crrev.com/c/5973695 for details.
  private entryData: Trace.Types.Events.Event[] = [];

  private entryTypeByLevel: EntryType[] = [];
  private entryIndexToTitle: string[] = [];
  private lastInitiatorEntry = -1;
  private lastInitiatorsData: PerfUI.FlameChart.FlameChartInitiatorData[] = [];

  private lastSelection: Selection|null = null;
  readonly #font = `${PerfUI.Font.DEFAULT_FONT_SIZE} ${PerfUI.Font.getFontFamilyForCanvas()}`;
  #eventIndexByEvent = new WeakMap<Trace.Types.Events.Event, number|null>();
  #entityMapper: Utils.EntityMapper.EntityMapper|null = null;

  constructor() {
    super();

    // [RN] Used to scope down available features for React Native targets
    this.isReactNative = Root.Runtime.experiments.isEnabled(
      Root.Runtime.ExperimentName.REACT_NATIVE_SPECIFIC_UI,
    );

    this.reset();

    this.droppedFramePatternCanvas = document.createElement('canvas');
    this.partialFramePatternCanvas = document.createElement('canvas');
    this.preparePatternCanvas();

    this.framesGroupStyle = this.buildGroupStyle({useFirstLineForOverview: true});
    this.screenshotsGroupStyle =
        this.buildGroupStyle({useFirstLineForOverview: true, nestingLevel: 1, collapsible: false, itemsHeight: 150});

    ThemeSupport.ThemeSupport.instance().addEventListener(ThemeSupport.ThemeChangeEvent.eventName, () => {
      const headers = [
        this.framesGroupStyle,
        this.screenshotsGroupStyle,
      ];
      for (const header of headers) {
        header.color = ThemeSupport.ThemeSupport.instance().getComputedValue('--sys-color-on-surface');
        header.backgroundColor =
            ThemeSupport.ThemeSupport.instance().getComputedValue('--sys-color-cdt-base-container');
      }
    });
    Utils.ImageCache.emitter.addEventListener(
        'screenshot-loaded', () => this.dispatchEventToListeners(Events.DATA_CHANGED));

    Common.Settings.Settings.instance()
        .moduleSetting('skip-stack-frames-pattern')
        .addChangeListener(this.#onIgnoreListChanged.bind(this));
    Common.Settings.Settings.instance()
        .moduleSetting('skip-content-scripts')
        .addChangeListener(this.#onIgnoreListChanged.bind(this));
    Common.Settings.Settings.instance()
        .moduleSetting('automatically-ignore-list-known-third-party-scripts')
        .addChangeListener(this.#onIgnoreListChanged.bind(this));
    Common.Settings.Settings.instance()
        .moduleSetting('enable-ignore-listing')
        .addChangeListener(this.#onIgnoreListChanged.bind(this));
    Common.Settings.Settings.instance()
        .moduleSetting('skip-anonymous-scripts')
        .addChangeListener(this.#onIgnoreListChanged.bind(this));
  }

  hasTrackConfigurationMode(): boolean {
    return true;
  }

  getPossibleActions(entryIndex: number, groupIndex: number): PerfUI.FlameChart.PossibleFilterActions|void {
    const data = this.timelineData();
    if (!data) {
      return;
    }
    const group = data.groups.at(groupIndex);
    // Early exit here if there is no group or:
    // 1. The group is not expanded: it needs to be expanded to allow the
    //    context menu actions to occur.
    // 2. The group does not have the showStackContextMenu flag which indicates
    //    that it does not show entries that support the stack actions.
    if (!group || !group.expanded || !group.showStackContextMenu) {
      return;
    }

    // Check which actions are possible on an entry.
    // If an action would not change the entries (for example it has no children to collapse), we do not need to show it.
    return this.findPossibleContextMenuActions(entryIndex);
  }

  customizedContextMenu(mouseEvent: MouseEvent, entryIndex: number, groupIndex: number): UI.ContextMenu.ContextMenu
      |undefined {
    const entry = this.eventByIndex(entryIndex);
    if (!entry) {
      return;
    }

    const possibleActions = this.getPossibleActions(entryIndex, groupIndex);

    // This action and its 'execute' is defined in `freestyler-meta`
    const PERF_AI_ACTION_ID = 'drjones.performance-panel-context';
    const perfAIEntryPointEnabled =
        Boolean(entry && this.parsedTrace && UI.ActionRegistry.ActionRegistry.instance().hasAction(PERF_AI_ACTION_ID));

    if (!possibleActions && !perfAIEntryPointEnabled) {
      // Early exit: no possible actions (e.g. collapsing children) and no AI
      // entrypoint, so we don't need to do anything.
      return;
    }

    const contextMenu = new UI.ContextMenu.ContextMenu(mouseEvent);
    if (perfAIEntryPointEnabled && this.parsedTrace) {
      const aiCallTree = Utils.AICallTree.AICallTree.fromEvent(entry, this.parsedTrace);
      if (aiCallTree) {
        const action = UI.ActionRegistry.ActionRegistry.instance().getAction(PERF_AI_ACTION_ID);
        contextMenu.footerSection().appendItem(action.title(), () => {
          const event = this.eventByIndex(entryIndex);
          if (!event || !this.parsedTrace) {
            return;
          }
          // The other side of setFlavor is handleTraceEntryNodeFlavorChange() in FreestylerPanel
          UI.Context.Context.instance().setFlavor(Utils.AICallTree.AICallTree, aiCallTree);
          return action.execute();
        }, {jslogContext: PERF_AI_ACTION_ID});
      }
    }

    if (!possibleActions) {
      // All the code below here adds possible actions to the context menu,
      // some of which may be marked as disabled. If we didn't get any possible
      // actions, rather than add them all and mark all of them as disabled, we
      // early exit + don't add any of them.
      return contextMenu;
    }

    const hideEntryOption = contextMenu.defaultSection().appendItem(i18nString(UIStrings.hideFunction), () => {
      this.modifyTree(PerfUI.FlameChart.FilterAction.MERGE_FUNCTION, entryIndex);
    }, {
      disabled: !possibleActions?.[PerfUI.FlameChart.FilterAction.MERGE_FUNCTION],
      jslogContext: 'hide-function',
    });
    hideEntryOption.setAccelerator(UI.KeyboardShortcut.Keys.H, [UI.KeyboardShortcut.Modifiers.None]);
    hideEntryOption.setIsDevToolsPerformanceMenuItem(true);

    const hideChildrenOption = contextMenu.defaultSection().appendItem(i18nString(UIStrings.hideChildren), () => {
      this.modifyTree(PerfUI.FlameChart.FilterAction.COLLAPSE_FUNCTION, entryIndex);
    }, {
      disabled: !possibleActions?.[PerfUI.FlameChart.FilterAction.COLLAPSE_FUNCTION],
      jslogContext: 'hide-children',
    });
    hideChildrenOption.setAccelerator(UI.KeyboardShortcut.Keys.C, [UI.KeyboardShortcut.Modifiers.None]);
    hideChildrenOption.setIsDevToolsPerformanceMenuItem(true);

    const hideRepeatingChildrenOption =
        contextMenu.defaultSection().appendItem(i18nString(UIStrings.hideRepeatingChildren), () => {
          this.modifyTree(PerfUI.FlameChart.FilterAction.COLLAPSE_REPEATING_DESCENDANTS, entryIndex);
        }, {
          disabled: !possibleActions?.[PerfUI.FlameChart.FilterAction.COLLAPSE_REPEATING_DESCENDANTS],
          jslogContext: 'hide-repeating-children',
        });
    hideRepeatingChildrenOption.setAccelerator(UI.KeyboardShortcut.Keys.R, [UI.KeyboardShortcut.Modifiers.None]);
    hideRepeatingChildrenOption.setIsDevToolsPerformanceMenuItem(true);

    const resetChildrenOption = contextMenu.defaultSection().appendItem(i18nString(UIStrings.resetChildren), () => {
      this.modifyTree(PerfUI.FlameChart.FilterAction.RESET_CHILDREN, entryIndex);
    }, {
      disabled: !possibleActions?.[PerfUI.FlameChart.FilterAction.RESET_CHILDREN],
      jslogContext: 'reset-children',
    });
    resetChildrenOption.setAccelerator(UI.KeyboardShortcut.Keys.U, [UI.KeyboardShortcut.Modifiers.None]);
    resetChildrenOption.setIsDevToolsPerformanceMenuItem(true);

    contextMenu.defaultSection().appendItem(i18nString(UIStrings.resetTrace), () => {
      this.modifyTree(PerfUI.FlameChart.FilterAction.UNDO_ALL_ACTIONS, entryIndex);
    }, {
      disabled: !possibleActions?.[PerfUI.FlameChart.FilterAction.UNDO_ALL_ACTIONS],
      jslogContext: 'reset-trace',
    });

    if (!this.parsedTrace || Trace.Types.Events.isLegacyTimelineFrame(entry)) {
      return contextMenu;
    }

    const url = Utils.SourceMapsResolver.SourceMapsResolver.resolvedURLForEntry(this.parsedTrace, entry);
    if (!url) {
      return contextMenu;
    }
    if (Utils.IgnoreList.isIgnoreListedEntry(entry)) {
      contextMenu.defaultSection().appendItem(i18nString(UIStrings.removeScriptFromIgnoreList), () => {
        Bindings.IgnoreListManager.IgnoreListManager.instance().unIgnoreListURL(url);
        this.#onIgnoreListChanged();
      }, {
        jslogContext: 'remove-from-ignore-list',
      });
    } else {
      contextMenu.defaultSection().appendItem(i18nString(UIStrings.addScriptToIgnoreList), () => {
        Bindings.IgnoreListManager.IgnoreListManager.instance().ignoreListURL(url);
        this.#onIgnoreListChanged();
      }, {
        jslogContext: 'add-to-ignore-list',
      });
    }

    return contextMenu;
  }

  #onIgnoreListChanged(): void {
    this.timelineData(/* rebuild= */ true);
    this.dispatchEventToListeners(Events.DATA_CHANGED);
  }

  entryHasAnnotations(entryIndex: number): boolean {
    const event = this.eventByIndex(entryIndex);
    if (!event) {
      return false;
    }
    const annotations = ModificationsManager.activeManager()?.annotationsForEntry(event);
    return annotations ? annotations.length > 0 : false;
  }

  deleteAnnotationsForEntry(entryIndex: number): void {
    const event = this.eventByIndex(entryIndex);
    if (!event) {
      return;
    }
    ModificationsManager.activeManager()?.deleteEntryAnnotations(event);
  }

  modifyTree(action: PerfUI.FlameChart.FilterAction, entryIndex: number): void {
    const entry = this.entryData[entryIndex];

    ModificationsManager.activeManager()?.getEntriesFilter().applyFilterAction({type: action, entry});
    this.timelineData(true);
    this.buildFlowForInitiator(entryIndex);
    this.dispatchEventToListeners(Events.DATA_CHANGED);
  }

  findPossibleContextMenuActions(entryIndex: number): PerfUI.FlameChart.PossibleFilterActions|void {
    const entry = this.entryData[entryIndex];
    return ModificationsManager.activeManager()?.getEntriesFilter().findPossibleActions(entry);
  }

  handleFlameChartTransformKeyboardEvent(event: KeyboardEvent, entryIndex: number, groupIndex: number): void {
    const possibleActions = this.getPossibleActions(entryIndex, groupIndex);
    if (!possibleActions) {
      return;
    }

    let handled = false;

    if (event.code === 'KeyH' && possibleActions[PerfUI.FlameChart.FilterAction.MERGE_FUNCTION]) {
      this.modifyTree(PerfUI.FlameChart.FilterAction.MERGE_FUNCTION, entryIndex);
      handled = true;
    } else if (event.code === 'KeyC' && possibleActions[PerfUI.FlameChart.FilterAction.COLLAPSE_FUNCTION]) {
      this.modifyTree(PerfUI.FlameChart.FilterAction.COLLAPSE_FUNCTION, entryIndex);
      handled = true;
    } else if (
        event.code === 'KeyR' && possibleActions[PerfUI.FlameChart.FilterAction.COLLAPSE_REPEATING_DESCENDANTS]) {
      this.modifyTree(PerfUI.FlameChart.FilterAction.COLLAPSE_REPEATING_DESCENDANTS, entryIndex);
      handled = true;
    } else if (event.code === 'KeyU') {
      this.modifyTree(PerfUI.FlameChart.FilterAction.RESET_CHILDREN, entryIndex);
      handled = true;
    }

    if (handled) {
      event.consume(true);
    }
  }

  private buildGroupStyle(extra: Object): PerfUI.FlameChart.GroupStyle {
    const defaultGroupStyle = {
      padding: 4,
      height: 17,
      collapsible: true,
      color: ThemeSupport.ThemeSupport.instance().getComputedValue('--sys-color-on-surface'),
      backgroundColor: ThemeSupport.ThemeSupport.instance().getComputedValue('--sys-color-cdt-base-container'),
      nestingLevel: 0,
      shareHeaderLine: true,
    };
    return Object.assign(defaultGroupStyle, extra);
  }

  setModel(parsedTrace: Trace.Handlers.Types.ParsedTrace, entityMapper: Utils.EntityMapper.EntityMapper): void {
    this.reset();
    this.parsedTrace = parsedTrace;
    const {traceBounds} = parsedTrace.Meta;
    const minTime = Trace.Helpers.Timing.microToMilli(traceBounds.min);
    const maxTime = Trace.Helpers.Timing.microToMilli(traceBounds.max);
    this.#minimumBoundary = minTime;
    this.timeSpan = minTime === maxTime ? 1000 : maxTime - this.#minimumBoundary;
    this.#entityMapper = entityMapper;
  }

  /**
   * Instances and caches a CompatibilityTracksAppender using the
   * internal flame chart data and the trace parsed data coming from the
   * trace engine.
   * The model data must have been set to the data provider instance before
   * attempting to instance the CompatibilityTracksAppender.
   */
  compatibilityTracksAppenderInstance(forceNew = false): CompatibilityTracksAppender {
    if (!this.compatibilityTracksAppender || forceNew) {
      if (!this.parsedTrace) {
        throw new Error(
            'Attempted to instantiate a CompatibilityTracksAppender without having set the trace parse data first.');
      }
      this.timelineDataInternal = this.#instantiateTimelineData();
      this.compatibilityTracksAppender = new CompatibilityTracksAppender(
          this.timelineDataInternal, this.parsedTrace, this.entryData, this.entryTypeByLevel, this.#entityMapper);
    }
    return this.compatibilityTracksAppender;
  }

  /**
   * Returns the instance of the timeline flame chart data, without
   * adding data to it. In case the timeline data hasn't been instanced
   * creates a new instance and returns it.
   */
  #instantiateTimelineData(): PerfUI.FlameChart.FlameChartTimelineData {
    if (!this.timelineDataInternal) {
      this.timelineDataInternal = PerfUI.FlameChart.FlameChartTimelineData.createEmpty();
    }
    return this.timelineDataInternal;
  }

  /**
   * Builds the flame chart data using the track appenders
   */
  buildFromTrackAppendersForTest(options?: {filterThreadsByName?: string, expandedTracks?: Set<TrackAppenderName>}):
      void {
    if (!this.compatibilityTracksAppender) {
      return;
    }
    const appenders = this.compatibilityTracksAppender.allVisibleTrackAppenders();
    for (const appender of appenders) {
      const skipThreadAppenderByName =
          appender instanceof ThreadAppender && !appender.trackName().includes(options?.filterThreadsByName || '');
      if (skipThreadAppenderByName) {
        continue;
      }
      const expanded = Boolean(options?.expandedTracks?.has(appender.appenderName));
      this.currentLevel = appender.appendTrackAtLevel(this.currentLevel, expanded);
    }
  }

  groupTreeEvents(group: PerfUI.FlameChart.Group): Trace.Types.Events.Event[]|null {
    return this.compatibilityTracksAppender?.groupEventsForTreeView(group) ?? null;
  }

  mainFrameNavigationStartEvents(): readonly Trace.Types.Events.NavigationStart[] {
    if (!this.parsedTrace) {
      return [];
    }
    return this.parsedTrace.Meta.mainFrameNavigations;
  }

  entryTitle(entryIndex: number): string|null {
    const entryType = this.#entryTypeForIndex(entryIndex);
    if (entryType === EntryType.SCREENSHOT) {
      return '';
    }
    if (entryType === EntryType.TRACK_APPENDER) {
      const timelineData = (this.timelineDataInternal as PerfUI.FlameChart.FlameChartTimelineData);
      const eventLevel = timelineData.entryLevels[entryIndex];
      const event = (this.entryData[entryIndex]);
      return this.compatibilityTracksAppender?.titleForEvent(event, eventLevel) || null;
    }
    let title: Common.UIString.LocalizedString|string = this.entryIndexToTitle[entryIndex];
    if (!title) {
      title = `Unexpected entryIndex ${entryIndex}`;
      console.error(title);
    }
    return title;
  }

  textColor(index: number): string {
    const event = this.entryData[index];
    return Utils.IgnoreList.isIgnoreListedEntry(event) ? '#888' : FlameChartStyle.textColor;
  }

  entryFont(_index: number): string|null {
    return this.#font;
  }

  /**
   * Clear the cache and rebuild the timeline data This should be called
   * when the trace file is the same but we want to rebuild the timeline
   * data. Some possible example: when we hide/unhide an event, or the
   * ignore list is changed etc.
   */
  rebuildTimelineData(): void {
    this.currentLevel = 0;
    this.entryData = [];
    this.entryTypeByLevel = [];
    this.entryIndexToTitle = [];
    this.#eventIndexByEvent = new Map();

    if (this.timelineDataInternal) {
      this.compatibilityTracksAppender?.setFlameChartDataAndEntryData(
          this.timelineDataInternal, this.entryData, this.entryTypeByLevel);
      this.compatibilityTracksAppender?.threadAppenders().forEach(
          threadAppender => threadAppender.setHeaderAppended(false));
    }
  }
  /**
   * Reset all data other than the UI elements.
   * This should be called when
   * - initialized the data provider
   * - a new trace file is coming (when `setModel()` is called)
   * etc.
   */
  reset(): void {
    this.currentLevel = 0;
    this.entryData = [];
    this.entryTypeByLevel = [];
    this.entryIndexToTitle = [];
    this.#eventIndexByEvent = new Map();
    this.#minimumBoundary = 0;
    this.timeSpan = 0;

    this.compatibilityTracksAppender?.reset();
    this.compatibilityTracksAppender = null;
    this.timelineDataInternal = null;
    this.parsedTrace = null;
    this.#entityMapper = null;
  }

  maxStackDepth(): number {
    return this.currentLevel;
  }

  /**
   * Builds the flame chart data using the tracks appender (which use
   * the new trace engine). The result built data is cached and returned.
   */
  timelineData(rebuild = false): PerfUI.FlameChart.FlameChartTimelineData {
    if (!rebuild && this.timelineDataInternal && this.timelineDataInternal.entryLevels.length !== 0) {
      // If the flame chart data is built already and we don't want to rebuild, we can return the cached data.
      // |entryLevels.length| is used to check if the cached data is not empty (correctly built),
      return this.timelineDataInternal;
    }

    this.timelineDataInternal = PerfUI.FlameChart.FlameChartTimelineData.createEmpty();

    if (rebuild) {
      // This function will interact with the |compatibilityTracksAppender|, which needs the reference of
      // |timelineDataInternal|, so make sure this is called after the correct |timelineDataInternal|.
      this.rebuildTimelineData();
    }

    this.currentLevel = 0;

    if (this.parsedTrace) {
      this.compatibilityTracksAppender = this.compatibilityTracksAppenderInstance();
      if (this.parsedTrace.Meta.traceIsGeneric) {
        this.#processGenericTrace();
      } else {
        this.#processInspectorTrace();
      }
    }
    return this.timelineDataInternal;
  }

  /**
   * Register the groups (aka tracks) with the VisualElements framework so
   * later on we can log when an entry inside this group is selected.
   */
  #processGenericTrace(): void {
    if (!this.compatibilityTracksAppender) {
      return;
    }

    const appendersByProcess = this.compatibilityTracksAppender.allThreadAppendersByProcess();

    for (const [pid, threadAppenders] of appendersByProcess) {
      const processGroupStyle = this.buildGroupStyle({shareHeaderLine: false});
      const processName = this.parsedTrace?.Meta.processNames.get(pid)?.args.name || 'Process';
      this.appendHeader(`${processName} (${pid})`, processGroupStyle, true, false);
      for (const appender of threadAppenders) {
        appender.setHeaderNestingLevel(1);
        this.currentLevel = appender.appendTrackAtLevel(this.currentLevel);
      }
    }
  }

  #processInspectorTrace(): void {
<<<<<<< HEAD
    if (!this.isCpuProfile) {
      // CPU Profiles do not have frames and screenshots.
      // See https://docs.google.com/document/d/1_mtLIHEd9bFQN4xWBSVDR357GaRo56khB1aOxgWDeu4/edit?tab=t.0 for context.
      if (!this.isReactNative) {
        this.#appendFramesAndScreenshotsTrack();
      }
    }
=======
    // In CPU Profiles the trace data will not have frames nor
    // screenshots, so we can keep this call as it will be a no-op in
    // these cases.
    this.#appendFramesAndScreenshotsTrack();
>>>>>>> 8120d26b

    const weight = (track: {type?: string, forMainFrame?: boolean, appenderName?: TrackAppenderName}): number => {
      switch (track.appenderName) {
        case 'Animations':
          return 0;
        case 'Timings':
          return 1;
        case 'Interactions':
          return 2;
        case 'LayoutShifts':
          return 3;
        case 'Extension':
          return 4;
        case 'Thread':
          return 5;
        case 'ServerTimings':
          return 6;
        case 'GPU':
          return 7;
        case 'Thread_AuctionWorklet':
          return 8;
        default:
          return 9;
      }
    };

    const allTrackAppenders =
        this.compatibilityTracksAppender ? this.compatibilityTracksAppender.allVisibleTrackAppenders() : [];

    allTrackAppenders.sort((a, b) => weight(a) - weight(b));

    for (const appender of allTrackAppenders) {
      if (!this.parsedTrace) {
        continue;
      }

      this.currentLevel = appender.appendTrackAtLevel(this.currentLevel);

      // If there is not a selected group, we want to default to selecting the
      // main thread track. Therefore in this check we look to see if the
      // current appender is a ThreadAppender and represnets the Main Thread.
      // If it is, we mark the group as selected.
      if (this.timelineDataInternal && !this.timelineDataInternal.selectedGroup) {
        if (appender instanceof ThreadAppender &&
            (appender.threadType === Trace.Handlers.Threads.ThreadType.MAIN_THREAD ||
             appender.threadType === Trace.Handlers.Threads.ThreadType.CPU_PROFILE)) {
          const group = this.compatibilityTracksAppender?.groupForAppender(appender);
          if (group) {
            this.timelineDataInternal.selectedGroup = group;
          }
        }
      }
    }
    if (this.timelineDataInternal?.selectedGroup) {
      this.timelineDataInternal.selectedGroup.expanded = true;
    }
  }

  minimumBoundary(): number {
    return this.#minimumBoundary;
  }

  totalTime(): number {
    return this.timeSpan;
  }

  search(visibleWindow: Trace.Types.Timing.TraceWindowMicro, filter?: Trace.Extras.TraceFilter.TraceFilter):
      PerfUI.FlameChart.DataProviderSearchResult[] {
    const results: PerfUI.FlameChart.DataProviderSearchResult[] = [];
    this.timelineData();
    for (let i = 0; i < this.entryData.length; ++i) {
      const entry = this.entryData[i];
      if (!entry) {
        continue;
      }

      if (Trace.Types.Events.isLegacyTimelineFrame(entry)) {
        continue;
      }

      if (Trace.Types.Events.isLegacyScreenshot(entry)) {
        // Screenshots are represented as trace events, but you can't search for them, so skip.
        continue;
      }
      if (!Trace.Helpers.Timing.eventIsInBounds(entry, visibleWindow)) {
        continue;
      }
      if (!filter || filter.accept(entry, this.parsedTrace || undefined)) {
        const startTimeMilli = Trace.Helpers.Timing.microToMilli(entry.ts);
        results.push({index: i, startTimeMilli, provider: 'main'});
      }
    }
    return results;
  }

  getEntryTypeForLevel(level: number): EntryType {
    return this.entryTypeByLevel[level];
  }

  /**
   * The frames and screenshots track is special cased because it is rendered
   * differently to the rest of the tracks and not as a series of events. This
   * is why it is not done via the appender system; we track frames &
   * screenshots as a different EntryType to the TrackAppender entries,
   * because then when it comes to drawing we can decorate them differently.
   **/
  #appendFramesAndScreenshotsTrack(): void {
    if (!this.parsedTrace) {
      return;
    }
    const filmStrip = Trace.Extras.FilmStrip.fromParsedTrace(this.parsedTrace);
    const hasScreenshots = filmStrip.frames.length > 0;
    const hasFrames = this.parsedTrace.Frames.frames.length > 0;
    if (!hasFrames && !hasScreenshots) {
      return;
    }

    this.framesGroupStyle.collapsible = hasScreenshots;
    const expanded = Root.Runtime.Runtime.queryParam('flamechart-force-expand') === 'frames';

    this.appendHeader(i18nString(UIStrings.frames), this.framesGroupStyle, false /* selectable */, expanded);

    this.entryTypeByLevel[this.currentLevel] = EntryType.FRAME;
    for (const frame of this.parsedTrace.Frames.frames) {
      this.#appendFrame(frame);
    }
    ++this.currentLevel;

    if (!hasScreenshots) {
      return;
    }
    this.#appendScreenshots(filmStrip);
  }

  #appendScreenshots(filmStrip: Trace.Extras.FilmStrip.Data): void {
    if (!this.timelineDataInternal || !this.parsedTrace) {
      return;
    }
    this.appendHeader('', this.screenshotsGroupStyle, false /* selectable */);
    this.entryTypeByLevel[this.currentLevel] = EntryType.SCREENSHOT;
    let prevTimestamp: Trace.Types.Timing.Milli|undefined = undefined;

    for (const filmStripFrame of filmStrip.frames) {
      const screenshotTimeInMilliSeconds = Trace.Helpers.Timing.microToMilli(filmStripFrame.screenshotEvent.ts);
      this.entryData.push(filmStripFrame.screenshotEvent);
      (this.timelineDataInternal.entryLevels as number[]).push(this.currentLevel);
      (this.timelineDataInternal.entryStartTimes as number[]).push(screenshotTimeInMilliSeconds);
      if (prevTimestamp) {
        (this.timelineDataInternal.entryTotalTimes as number[]).push(screenshotTimeInMilliSeconds - prevTimestamp);
      }
      prevTimestamp = screenshotTimeInMilliSeconds;
    }
    if (filmStrip.frames.length && prevTimestamp !== undefined) {
      const maxRecordTimeMillis = Trace.Helpers.Timing.traceWindowMilliSeconds(this.parsedTrace.Meta.traceBounds).max;

      // Set the total time of the final screenshot so it takes up the remainder of the trace.
      (this.timelineDataInternal.entryTotalTimes as number[]).push(maxRecordTimeMillis - prevTimestamp);
    }
    ++this.currentLevel;
  }

  #entryTypeForIndex(entryIndex: number): EntryType {
    const level = this.timelineData().entryLevels[entryIndex];
    return this.entryTypeByLevel[level];
  }

  preparePopoverElement(entryIndex: number): Element|null {
    let time = '';
    let title;
    let warningElements: Element[] = [];
    let timeElementClassName = 'popoverinfo-time';
    const additionalContent: HTMLElement[] = [];

    const entryType = this.#entryTypeForIndex(entryIndex);
    if (entryType === EntryType.TRACK_APPENDER) {
      if (!this.compatibilityTracksAppender) {
        return null;
      }
      const event = (this.entryData[entryIndex]);
      const timelineData = (this.timelineDataInternal as PerfUI.FlameChart.FlameChartTimelineData);
      const eventLevel = timelineData.entryLevels[entryIndex];
      const popoverInfo = this.compatibilityTracksAppender.popoverInfo(event, eventLevel);
      title = popoverInfo.title;
      time = popoverInfo.formattedTime;
      warningElements = popoverInfo.warningElements || warningElements;
      if (popoverInfo.additionalElements?.length) {
        additionalContent.push(...popoverInfo.additionalElements);
      }

      this.dispatchEventToListeners(Events.FLAME_CHART_ITEM_HOVERED, event);

    } else if (entryType === EntryType.FRAME) {
      const frame = (this.entryData[entryIndex] as Trace.Types.Events.LegacyTimelineFrame);
      time = i18n.TimeUtilities.preciseMillisToString(Trace.Helpers.Timing.microToMilli(frame.duration), 1);

      if (frame.idle) {
        title = i18nString(UIStrings.idleFrame);
      } else if (frame.dropped) {
        title = frame.isPartial ? i18nString(UIStrings.partiallyPresentedFrame) : i18nString(UIStrings.droppedFrame);
        timeElementClassName = 'popoverinfo-warning';
      } else {
        title = i18nString(UIStrings.frame);
      }
    } else {
      this.dispatchEventToListeners(Events.FLAME_CHART_ITEM_HOVERED, null);
      return null;
    }

    const popoverElement = document.createElement('div');
    const root = UI.UIUtils.createShadowRootWithCoreStyles(popoverElement, {cssFile: timelineFlamechartPopoverStyles});
    const popoverContents = root.createChild('div', 'timeline-flamechart-popover');
    popoverContents.createChild('span', timeElementClassName).textContent = time;
    popoverContents.createChild('span', 'popoverinfo-title').textContent = title;
    for (const warningElement of warningElements) {
      warningElement.classList.add('popoverinfo-warning');
      popoverContents.appendChild(warningElement);
    }
    for (const elem of additionalContent) {
      popoverContents.appendChild(elem);
    }
    return popoverElement;
  }

  preparePopoverForCollapsedArrow(entryIndex: number): Element|null {
    const element = document.createElement('div');
    const root = UI.UIUtils.createShadowRootWithCoreStyles(element, {cssFile: timelineFlamechartPopoverStyles});

    const entry = this.entryData[entryIndex];
    const hiddenEntriesAmount =
        ModificationsManager.activeManager()?.getEntriesFilter().findHiddenDescendantsAmount(entry);

    if (!hiddenEntriesAmount) {
      return null;
    }
    const contents = root.createChild('div', 'timeline-flamechart-popover');
    contents.createChild('span', 'popoverinfo-title').textContent = hiddenEntriesAmount + ' hidden';

    return element;
  }

  getDrawOverride(entryIndex: number): DrawOverride|undefined {
    const entryType = this.#entryTypeForIndex(entryIndex);
    if (entryType !== EntryType.TRACK_APPENDER) {
      return;
    }

    const timelineData = (this.timelineDataInternal as PerfUI.FlameChart.FlameChartTimelineData);
    const eventLevel = timelineData.entryLevels[entryIndex];
    const event = (this.entryData[entryIndex]);
    return this.compatibilityTracksAppender?.getDrawOverride(event, eventLevel);
  }

  #entryColorForFrame(entryIndex: number): string {
    const frame = (this.entryData[entryIndex] as Trace.Types.Events.LegacyTimelineFrame);
    if (frame.idle) {
      return 'white';
    }
    if (frame.dropped) {
      if (frame.isPartial) {
        // For partially presented frame boxes, paint a yellow background with
        // a sparse white dashed-line pattern overlay.
        return '#f0e442';
      }
      // For dropped frame boxes, paint a red background with a dense white
      // solid-line pattern overlay.
      return '#f08080';
    }
    return '#d7f0d1';
  }

  entryColor(entryIndex: number): string {
    const entryType = this.#entryTypeForIndex(entryIndex);
    if (entryType === EntryType.FRAME) {
      return this.#entryColorForFrame(entryIndex);
    }
    if (entryType === EntryType.TRACK_APPENDER) {
      const timelineData = (this.timelineDataInternal as PerfUI.FlameChart.FlameChartTimelineData);
      const eventLevel = timelineData.entryLevels[entryIndex];
      const event = (this.entryData[entryIndex]);
      return this.compatibilityTracksAppender?.colorForEvent(event, eventLevel) || '';
    }
    return '';
  }

  private preparePatternCanvas(): void {
    // Set the candy stripe pattern to 17px so it repeats well.
    const size = 17;
    this.droppedFramePatternCanvas.width = size;
    this.droppedFramePatternCanvas.height = size;

    this.partialFramePatternCanvas.width = size;
    this.partialFramePatternCanvas.height = size;

    const ctx = this.droppedFramePatternCanvas.getContext('2d');
    if (ctx) {
      // Make a dense solid-line pattern.
      ctx.translate(size * 0.5, size * 0.5);
      ctx.rotate(Math.PI * 0.25);
      ctx.translate(-size * 0.5, -size * 0.5);

      ctx.fillStyle = 'rgb(255, 255, 255)';
      for (let x = -size; x < size * 2; x += 3) {
        ctx.fillRect(x, -size, 1, size * 3);
      }
    }

    const ctx2 = this.partialFramePatternCanvas.getContext('2d');
    if (ctx2) {
      // Make a sparse dashed-line pattern.
      ctx2.strokeStyle = 'rgb(255, 255, 255)';
      ctx2.lineWidth = 2;
      ctx2.beginPath();
      ctx2.moveTo(17, 0);
      ctx2.lineTo(10, 7);
      ctx2.moveTo(8, 9);
      ctx2.lineTo(2, 15);
      ctx2.stroke();
    }
  }

  private drawFrame(
      entryIndex: number, context: CanvasRenderingContext2D, barX: number, barY: number, barWidth: number,
      barHeight: number, transformColor: (color: string) => string): void {
    const hPadding = 1;
    const frame = this.entryData[entryIndex] as Trace.Types.Events.LegacyTimelineFrame;
    barX += hPadding;
    barWidth -= 2 * hPadding;
    context.fillStyle = transformColor(this.entryColor(entryIndex));

    if (frame.dropped) {
      if (frame.isPartial) {
        // For partially presented frame boxes, paint a yellow background with
        // a sparse white dashed-line pattern overlay.
        context.fillRect(barX, barY, barWidth, barHeight);

        const overlay = context.createPattern(this.partialFramePatternCanvas, 'repeat');
        context.fillStyle = overlay || context.fillStyle;
      } else {
        // For dropped frame boxes, paint a red background with a dense white
        // solid-line pattern overlay.
        context.fillRect(barX, barY, barWidth, barHeight);

        const overlay = context.createPattern(this.droppedFramePatternCanvas, 'repeat');
        context.fillStyle = overlay || context.fillStyle;
      }
    }
    context.fillRect(barX, barY, barWidth, barHeight);

    const frameDurationText =
        i18n.TimeUtilities.preciseMillisToString(Trace.Helpers.Timing.microToMilli(frame.duration), 1);
    const textWidth = context.measureText(frameDurationText).width;
    if (textWidth <= barWidth) {
      context.fillStyle = this.textColor(entryIndex);
      context.fillText(frameDurationText, barX + (barWidth - textWidth) / 2, barY + barHeight - 4);
    }
  }

  private async drawScreenshot(
      entryIndex: number, context: CanvasRenderingContext2D, barX: number, barY: number, barWidth: number,
      barHeight: number): Promise<void> {
    const screenshot = (this.entryData[entryIndex] as Trace.Types.Events.LegacySyntheticScreenshot);
    const image = Utils.ImageCache.getOrQueue(screenshot);
    if (!image) {
      return;
    }
    const imageX = barX + 1;
    const imageY = barY + 1;
    const imageHeight = barHeight - 2;
    const scale = imageHeight / image.naturalHeight;
    const imageWidth = Math.floor(image.naturalWidth * scale);
    context.save();
    context.beginPath();
    context.rect(barX, barY, barWidth, barHeight);
    context.clip();
    context.drawImage(image, imageX, imageY, imageWidth, imageHeight);
    context.strokeStyle = '#ccc';
    context.strokeRect(imageX - 0.5, imageY - 0.5, Math.min(barWidth - 1, imageWidth + 1), imageHeight);
    context.restore();
  }

  decorateEntry(
      entryIndex: number, context: CanvasRenderingContext2D, text: string|null, barX: number, barY: number,
      barWidth: number, barHeight: number, unclippedBarX: number, timeToPixelRatio: number,
      transformColor: (color: string) => string): boolean {
    const entryType = this.#entryTypeForIndex(entryIndex);

    if (entryType === EntryType.FRAME) {
      this.drawFrame(entryIndex, context, barX, barY, barWidth, barHeight, transformColor);
      return true;
    }

    if (entryType === EntryType.SCREENSHOT) {
      void this.drawScreenshot(entryIndex, context, barX, barY, barWidth, barHeight);
      return true;
    }

    if (entryType === EntryType.TRACK_APPENDER) {
      const entry = this.entryData[entryIndex];
      if (Trace.Types.Events.isSyntheticInteraction(entry)) {
        this.#drawInteractionEventWithWhiskers(
            context, entryIndex, text, entry, barX, barY, unclippedBarX, barWidth, barHeight, timeToPixelRatio);
        return true;
      }
    }

    return false;
  }

  /**
   * Draws the left and right whiskers around an interaction in the timeline.
   * @param context - the canvas that will be drawn onto
   * @param entryIndex
   * @param entryTitle - the title of the entry
   * @param entry - the entry itself
   * @param barX - the starting X pixel position of the bar representing this event. This is clipped: if the bar is off the left side of the screen, this value will be 0
   * @param barY - the starting Y pixel position of the bar representing this event.
   * @param unclippedBarXStartPixel - the starting X pixel position of the bar representing this event, not clipped. This means if the bar is off the left of the screen this will be a negative number.
   * @param barWidth - the width of the full bar in pixels
   * @param barHeight - the height of the full bar in pixels
   * @param timeToPixelRatio - the ratio required to convert a millisecond time to a pixel value.
   **/
  #drawInteractionEventWithWhiskers(
      context: CanvasRenderingContext2D, entryIndex: number, entryTitle: string|null,
      entry: Trace.Types.Events.SyntheticInteractionPair, barX: number, barY: number, unclippedBarXStartPixel: number,
      barWidth: number, barHeight: number, timeToPixelRatio: number): void {
    /**
     * An interaction is drawn with whiskers as so:
     * |----------[=======]-------------|
     * => The left whisker is the event's start time (event.ts)
     * => The box start is the event's processingStart time
     * => The box end is the event's processingEnd time
     * => The right whisker is the event's end time (event.ts + event.dur)
     *
     * When we draw the event in the InteractionsAppender, we draw a huge box
     * that spans the entire of the above. So here we need to draw over the
     * rectangle that is outside of {processingStart, processingEnd} and
     * replace it with the whiskers.
     * TODO(crbug.com/1495248): rework how we draw whiskers to avoid this inefficiency
     */

    const beginTime = Trace.Helpers.Timing.microToMilli(entry.ts);
    const entireBarEndXPixel = barX + barWidth;

    function timeToPixel(time: Trace.Types.Timing.Micro): number {
      const timeMilli = Trace.Helpers.Timing.microToMilli(time);
      return Math.floor(unclippedBarXStartPixel + (timeMilli - beginTime) * timeToPixelRatio);
    }

    context.save();

    // Clear portions of initial rect to prepare for the ticks.
    context.fillStyle = ThemeSupport.ThemeSupport.instance().getComputedValue('--sys-color-cdt-base-container');
    let desiredBoxStartX = timeToPixel(entry.processingStart);
    const desiredBoxEndX = timeToPixel(entry.processingEnd);

    // If the entry has no processing duration, ensure the box is 1px wide so at least it is visible.
    if (entry.processingEnd - entry.processingStart === 0) {
      desiredBoxStartX -= 1;
    }

    context.fillRect(barX, barY - 0.5, desiredBoxStartX - barX, barHeight);
    context.fillRect(desiredBoxEndX, barY - 0.5, entireBarEndXPixel - desiredBoxEndX, barHeight);

    // Draws left and right whiskers
    function drawTick(begin: number, end: number, y: number): void {
      const tickHeightPx = 6;
      context.moveTo(begin, y - tickHeightPx / 2);
      context.lineTo(begin, y + tickHeightPx / 2);
      context.moveTo(begin, y);
      context.lineTo(end, y);
    }

    // The left whisker starts at the enty timestamp, and continues until the start of the box (processingStart).
    const leftWhiskerX = timeToPixel(entry.ts);
    // The right whisker ends at (entry.ts + entry.dur). We draw the line from the end of the box (processingEnd).
    const rightWhiskerX = timeToPixel(Trace.Types.Timing.Micro(entry.ts + entry.dur));
    context.beginPath();
    context.lineWidth = 1;
    context.strokeStyle = '#ccc';
    const lineY = Math.floor(barY + barHeight / 2) + 0.5;
    const leftTick = leftWhiskerX + 0.5;
    const rightTick = rightWhiskerX - 0.5;
    drawTick(leftTick, desiredBoxStartX, lineY);
    drawTick(rightTick, desiredBoxEndX, lineY);
    context.stroke();

    if (entryTitle) {
      // BarX will be set to 0 if the start of the box if off the screen to the
      // left. If this happens, the desiredBoxStartX will be negative. In that
      // case, we fallback to the BarX. This ensures that even if the box
      // starts off-screen, we draw the text at the first visible on screen
      // pixels, so the user can still see the event's title.
      const textStartX = desiredBoxStartX > 0 ? desiredBoxStartX : barX;
      context.font = this.#font;
      const textWidth = UI.UIUtils.measureTextWidth(context, entryTitle);

      // These numbers are duplicated from FlameChart.ts.
      const textPadding = 5;
      const textBaseline = 5;

      // Only draw the text if it can fit in the amount of box that is visible.
      if (textWidth <= desiredBoxEndX - textStartX + textPadding) {
        context.fillStyle = this.textColor(entryIndex);
        context.fillText(entryTitle, textStartX + textPadding, barY + barHeight - textBaseline);
      }
    }
    context.restore();
  }

  forceDecoration(entryIndex: number): boolean {
    const entryType = this.#entryTypeForIndex(entryIndex);
    if (entryType === EntryType.FRAME) {
      return true;
    }
    if (entryType === EntryType.SCREENSHOT) {
      return true;
    }
    const event = (this.entryData[entryIndex]);

    if (Trace.Types.Events.isSyntheticInteraction(event)) {
      // We draw interactions with whiskers, which are done via the
      // decorateEntry() method, hence we always want to force these to be
      // decorated.
      return true;
    }
    return Boolean(this.parsedTrace?.Warnings.perEvent.get(event));
  }

  private appendHeader(title: string, style: PerfUI.FlameChart.GroupStyle, selectable: boolean, expanded?: boolean):
      PerfUI.FlameChart.Group {
    const group =
        ({startLevel: this.currentLevel, name: title, style, selectable, expanded} as PerfUI.FlameChart.Group);
    (this.timelineDataInternal as PerfUI.FlameChart.FlameChartTimelineData).groups.push(group);
    return group;
  }

  #appendFrame(frame: Trace.Types.Events.LegacyTimelineFrame): void {
    const index = this.entryData.length;
    this.entryData.push(frame);
    const durationMilliseconds = Trace.Helpers.Timing.microToMilli(frame.duration);
    this.entryIndexToTitle[index] = i18n.TimeUtilities.millisToString(durationMilliseconds, true);
    if (!this.timelineDataInternal) {
      return;
    }
    this.timelineDataInternal.entryLevels[index] = this.currentLevel;
    this.timelineDataInternal.entryTotalTimes[index] = durationMilliseconds;
    this.timelineDataInternal.entryStartTimes[index] = Trace.Helpers.Timing.microToMilli(frame.startTime);
  }

  createSelection(entryIndex: number): TimelineSelection|null {
    const entry = this.entryData[entryIndex];
    const timelineSelection: TimelineSelection|null = entry ? selectionFromEvent(entry) : null;
    if (timelineSelection) {
      this.lastSelection = new Selection(timelineSelection, entryIndex);
    }
    return timelineSelection;
  }

  formatValue(value: number, precision?: number): string {
    return i18n.TimeUtilities.preciseMillisToString(value, precision);
  }

  groupForEvent(entryIndex: number): PerfUI.FlameChart.Group|null {
    if (!this.compatibilityTracksAppender) {
      return null;
    }
    const level = this.timelineDataInternal?.entryLevels[entryIndex] ?? null;
    if (level === null) {
      return null;
    }
    const groupForLevel = this.compatibilityTracksAppender.groupForLevel(level);
    if (!groupForLevel) {
      return null;
    }
    return groupForLevel;
  }

  canJumpToEntry(_entryIndex: number): boolean {
    return false;
  }

  entryIndexForSelection(selection: TimelineSelection|null): number {
    if (!selection || selectionIsRange(selection) || Trace.Types.Events.isNetworkTrackEntry(selection.event)) {
      return -1;
    }

    if (this.lastSelection && selectionsEqual(this.lastSelection.timelineSelection, selection)) {
      return this.lastSelection.entryIndex;
    }

    const index = this.entryData.indexOf(selection.event);
    // If the index is -1 and the selection is a TraceEvent, it might be
    // the case that this Entry is hidden by the Context Menu action.
    // Try revealing the entry and getting the index again.
    if (index > -1) {
      if (this.timelineDataInternal?.selectedGroup) {
        ModificationsManager.activeManager()?.getEntriesFilter().revealEntry(selection.event);
        this.timelineData(true);
      }
    }

    if (index !== -1) {
      this.lastSelection = new Selection(selection, index);
    }
    return index;
  }

  /**
   * Return the index for the given entry. Note that this method assumes that
   * timelineData() has been generated. If it hasn't, this method will return
   * null.
   */
  indexForEvent(targetEvent: Trace.Types.Events.Event): number|null {
    // Gets the index for the given event by walking through the array of entryData.
    // This may seem inefficient - but we have seen that by building up large
    // maps keyed by trace events that this has a significant impact on the
    // performance of the panel.
    // Therefore, we strike a middle ground: look up the event the first time,
    // but then cache the result.
    const fromCache = this.#eventIndexByEvent.get(targetEvent);
    if (typeof fromCache === 'number') {
      return fromCache;
    }
    const index = this.entryData.indexOf(targetEvent);
    const result = index > -1 ? index : null;
    this.#eventIndexByEvent.set(targetEvent, result);
    return result;
  }

  /**
   * Build the data for initiators and initiated entries.
   * @param entryIndex
   * @returns if we should re-render the flame chart (canvas)
   */
  buildFlowForInitiator(entryIndex: number): boolean {
    if (!this.parsedTrace) {
      return false;
    }
    if (!this.timelineDataInternal) {
      return false;
    }
    // Remove all previously assigned decorations indicating that the flow event entries are hidden
    const previousInitiatorsDataLength = this.timelineDataInternal.initiatorsData.length;
    // |entryIndex| equals -1 means there is no entry selected, just clear the
    // initiator cache if there is any previous arrow and return true to
    // re-render.
    if (entryIndex === -1) {
      this.lastInitiatorEntry = entryIndex;
      if (previousInitiatorsDataLength === 0) {
        // This means there is no arrow before, so we don't need to re-render.
        return false;
      }
      // Reset to clear any previous arrows from the last event.
      this.timelineDataInternal.resetFlowData();
      return true;
    }
    if (this.lastInitiatorEntry === entryIndex) {
      if (this.lastInitiatorsData) {
        this.timelineDataInternal.initiatorsData = this.lastInitiatorsData;
      }
      return false;
    }
    if (!this.compatibilityTracksAppender) {
      return false;
    }

    const entryType = this.#entryTypeForIndex(entryIndex);
    if (entryType !== EntryType.TRACK_APPENDER) {
      return false;
    }
    const event = this.entryData[entryIndex];
    // Reset to clear any previous arrows from the last event.
    this.timelineDataInternal.resetFlowData();
    this.lastInitiatorEntry = entryIndex;

    const hiddenEvents: Trace.Types.Events.Event[] =
        ModificationsManager.activeManager()?.getEntriesFilter().invisibleEntries() ?? [];
    const expandableEntries: Trace.Types.Events.Event[] =
        ModificationsManager.activeManager()?.getEntriesFilter().expandableEntries() ?? [];

    const initiatorsData = initiatorsDataToDraw(
        this.parsedTrace,
        event,
        hiddenEvents,
        expandableEntries,
    );
    // This means there is no change for arrows.
    if (previousInitiatorsDataLength === 0 && initiatorsData.length === 0) {
      return false;
    }
    for (const initiatorData of initiatorsData) {
      const eventIndex = this.indexForEvent(initiatorData.event);
      const initiatorIndex = this.indexForEvent(initiatorData.initiator);
      if (eventIndex === null || initiatorIndex === null) {
        continue;
      }
      this.timelineDataInternal.initiatorsData.push({
        initiatorIndex,
        eventIndex,
        isInitiatorHidden: initiatorData.isInitiatorHidden,
        isEntryHidden: initiatorData.isEntryHidden,
      });
    }
    this.lastInitiatorsData = this.timelineDataInternal.initiatorsData;
    return true;
  }

  eventByIndex(entryIndex: number): Trace.Types.Events.Event|null {
    if (entryIndex < 0) {
      return null;
    }
    const entryType = this.#entryTypeForIndex(entryIndex);
    if (entryType === EntryType.TRACK_APPENDER) {
      return this.entryData[entryIndex];
    }
    if (entryType === EntryType.FRAME) {
      return this.entryData[entryIndex] as Trace.Types.Events.LegacyTimelineFrame;
    }
    return null;
  }
}

export const InstantEventVisibleDurationMs = Trace.Types.Timing.Milli(0.001);

export const enum Events {
  DATA_CHANGED = 'DataChanged',
  FLAME_CHART_ITEM_HOVERED = 'FlameChartItemHovered',
}

export interface EventTypes {
  [Events.DATA_CHANGED]: void;
  [Events.FLAME_CHART_ITEM_HOVERED]: Trace.Types.Events.Event|null;
}

// an entry is a trace event, they are classified into "entry types"
// because some events are rendered differently. For example, screenshot
// events are rendered as images. Checks for entry types allow to have
// different styles, names, etc. for events that look differently.
// In the future we won't have this checks: instead we will forward
// the event to the corresponding "track appender" and it will determine
// how the event shall be rendered.
export const enum EntryType {
  FRAME = 'Frame',
  TRACK_APPENDER = 'TrackAppender',
  SCREENSHOT = 'Screenshot',
}<|MERGE_RESOLUTION|>--- conflicted
+++ resolved
@@ -106,7 +106,7 @@
 
 export class TimelineFlameChartDataProvider extends Common.ObjectWrapper.ObjectWrapper<EventTypes> implements
     PerfUI.FlameChart.FlameChartDataProvider {
-  private isReactNative: boolean = false;
+  private isReactNative = false;
 
   private droppedFramePatternCanvas: HTMLCanvasElement;
   private partialFramePatternCanvas: HTMLCanvasElement;
@@ -612,20 +612,12 @@
   }
 
   #processInspectorTrace(): void {
-<<<<<<< HEAD
-    if (!this.isCpuProfile) {
-      // CPU Profiles do not have frames and screenshots.
-      // See https://docs.google.com/document/d/1_mtLIHEd9bFQN4xWBSVDR357GaRo56khB1aOxgWDeu4/edit?tab=t.0 for context.
-      if (!this.isReactNative) {
-        this.#appendFramesAndScreenshotsTrack();
-      }
-    }
-=======
     // In CPU Profiles the trace data will not have frames nor
     // screenshots, so we can keep this call as it will be a no-op in
     // these cases.
-    this.#appendFramesAndScreenshotsTrack();
->>>>>>> 8120d26b
+    if (!this.isReactNative) {
+      this.#appendFramesAndScreenshotsTrack();
+    }
 
     const weight = (track: {type?: string, forMainFrame?: boolean, appenderName?: TrackAppenderName}): number => {
       switch (track.appenderName) {
