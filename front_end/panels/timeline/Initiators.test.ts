// Copyright 2023 The Chromium Authors. All rights reserved.
// Use of this source code is governed by a BSD-style license that can be
// found in the LICENSE file.

import * as Trace from '../../models/trace/trace.js';
import {describeWithEnvironment} from '../../testing/EnvironmentHelpers.js';
import {TraceLoader} from '../../testing/TraceLoader.js';
import {initializeGlobalVars} from '../../testing/EnvironmentHelpers.js';

import * as Timeline from './timeline.js';

<<<<<<< HEAD
describe('Initiators', () => {
  before(async () => {
    // [RN] This will register required REACT_NATIVE_SPECIFIC_UI experiment.
    await initializeGlobalVars();
  });

  it('returns the initiator data', async function() {
    const {traceData} = await TraceLoader.traceEngine(this, 'set-timeout-long-task.json.gz');

    const timerFireEvent = Array.from(traceData.Initiators.eventToInitiator.keys())
                               .find(TraceEngine.Types.TraceEvents.isTraceEventTimerFire);
    assert.exists(timerFireEvent);
    const timerInstallEvent = traceData.Initiators.eventToInitiator.get(timerFireEvent);
    assert.exists(timerInstallEvent);
    const initiatorData = Timeline.Initiators.initiatorsDataToDraw(traceData, timerFireEvent, [], []);

    assert.deepEqual(initiatorData, [{
                       event: timerFireEvent,
                       initiator: timerInstallEvent,
                     }]);
  });

  it('returns the initiator data for network requests', async function() {
    const {traceData} = await TraceLoader.traceEngine(this, 'network-requests-initiators.json.gz');

    // Find the network request to test, it is initiated by `youtube.com`.
    const event = traceData.NetworkRequests.byTime.find(event => event.ts === 1491680762420);
    assert.exists(event);
    // Find the `youtube.com` network request.
    const initiator = traceData.NetworkRequests.byTime.find(event => event.ts === 1491680629144);
    assert.exists(initiator);
    const initiatorData = Timeline.Initiators.initiatorsDataToDrawForNetwork(traceData, event);

    assert.deepEqual(initiatorData, [{event, initiator}]);
  });

  it('can walk up the tree to find the first parent with an initiator', async function() {
    const {traceData} = await TraceLoader.traceEngine(this, 'set-timeout-long-task.json.gz');

    // Find any of the fibonnaci() calls; they have a parent
    // event (TimerFire) that has an initiator.
    const fibonacciCall = traceData.Renderer.allTraceEntries.find(entry => {
      return TraceEngine.Types.TraceEvents.isProfileCall(entry) && entry.callFrame.functionName === 'fibonacci';
=======
describeWithEnvironment('Initiators', () => {
  describe('initiator-initiated event relationships', () => {
    let requestIdleCallbackCall: Trace.Types.Events.SyntheticProfileCall;
    let functionCallByrequestIdleCallback: Trace.Types.Events.Event;
    let setTimeoutCall: Trace.Types.Events.SyntheticProfileCall;
    let functionCallBySetTimeout: Trace.Types.Events.Event;
    let rAFCall: Trace.Types.Events.SyntheticProfileCall;
    let functionCallByRAF: Trace.Types.Events.Event;

    let parsedTrace: Trace.Handlers.Types.ParsedTrace;
    beforeEach(async function() {
      parsedTrace = (await TraceLoader.traceEngine(this, 'async-js-calls.json.gz')).parsedTrace;
      setTimeoutCall =
          parsedTrace.Renderer.allTraceEntries
              .filter(e => Trace.Types.Events.isProfileCall(e) && e.callFrame.functionName === 'setTimeout')
              .at(-1) as Trace.Types.Events.SyntheticProfileCall;
      assert.exists(setTimeoutCall);
      assert.isTrue(Trace.Types.Events.isProfileCall(setTimeoutCall));

      functionCallBySetTimeout =
          parsedTrace.Renderer.allTraceEntries.find(
              e => Trace.Types.Events.isFunctionCall(e) && e.ts > setTimeoutCall.ts) as Trace.Types.Events.Event;
      assert.exists(functionCallBySetTimeout);

      rAFCall =
          parsedTrace.Renderer.allTraceEntries
              .filter(e => Trace.Types.Events.isProfileCall(e) && e.callFrame.functionName === 'requestAnimationFrame')
              .at(-1) as Trace.Types.Events.SyntheticProfileCall;
      assert.exists(rAFCall);
      assert.isTrue(Trace.Types.Events.isProfileCall(rAFCall));

      functionCallByRAF =
          parsedTrace.Renderer.allTraceEntries.find(e => Trace.Types.Events.isFunctionCall(e) && e.ts > rAFCall.ts) as
          Trace.Types.Events.Event;
      assert.exists(functionCallByRAF);

      requestIdleCallbackCall =
          parsedTrace.Renderer.allTraceEntries
              .filter(e => Trace.Types.Events.isProfileCall(e) && e.callFrame.functionName === 'requestIdleCallback')
              .at(-1) as Trace.Types.Events.SyntheticProfileCall;
      assert.exists(requestIdleCallbackCall);
      assert.isTrue(Trace.Types.Events.isProfileCall(requestIdleCallbackCall));

      functionCallByrequestIdleCallback = parsedTrace.Renderer.allTraceEntries.find(
                                              e => Trace.Types.Events.isFunctionCall(e) &&
                                                  e.ts > requestIdleCallbackCall.ts) as Trace.Types.Events.Event;
      assert.exists(functionCallByrequestIdleCallback);
>>>>>>> 8120d26b
    });
    it('returns the initiator data', async function() {
      const initiatorData = Timeline.Initiators.initiatorsDataToDraw(parsedTrace, functionCallBySetTimeout, [], []);
      assert.deepEqual(initiatorData[0], {
        event: functionCallBySetTimeout,
        initiator: setTimeoutCall,
      });
    });

    it('can walk up the tree to find the first parent with an initiator', async function() {
      // Find any of the bar() calls; they have a parent event
      // (FunctionCall) that has an initiator.
      const barCall = parsedTrace.Renderer.allTraceEntries.find(
          e => Trace.Types.Events.isProfileCall(e) && e.callFrame.functionName === 'bar');
      assert.exists(barCall);

      // Find the initator data but starting at the fibonacci()
      // call.
      const initiatorsData = Timeline.Initiators.initiatorsDataToDraw(parsedTrace, barCall, [], []);

      assert.deepEqual(initiatorsData[0], {
        event: functionCallBySetTimeout,
        initiator: setTimeoutCall,
      });
    });

    it('will walk back through the initiators to find the entire chain', async function() {
      // Find any of the baz() calls; they have a parent event
      // (FunctionCall) that has an initiator.
      const bazCall = parsedTrace.Renderer.allTraceEntries.find(
          e => Trace.Types.Events.isProfileCall(e) && e.callFrame.functionName === 'baz');
      assert.exists(bazCall);

      // Find the initators data but starting at the baz()
      // call. We expect to find 3 initiatorData objects here:
      // 1. baz() ===> FunctionCall caused by requestIdleCallback
      // 2. The requestIdleCallback from (1), caused by a prior setTimeout.
      // 3. The setTimeout from (2), caused by a prior requestAnimationFrame.
      const initiatorsData = Timeline.Initiators.initiatorsDataToDraw(parsedTrace, bazCall, [], []);

      assert.deepEqual(initiatorsData, [
        {
          event: functionCallByrequestIdleCallback,
          initiator: requestIdleCallbackCall,
        },
        {
          event: functionCallBySetTimeout,
          initiator: setTimeoutCall,
        },
        {
          event: functionCallByRAF,
          initiator: rAFCall,
        },
      ]);
    });

    it('will walk forward to find the events initiated by the selected entry', async function() {
      const initatorsData = Timeline.Initiators.initiatorsDataToDraw(parsedTrace, rAFCall, [], []);
      assert.lengthOf(initatorsData, 1);
      assert.strictEqual(initatorsData[0].event, functionCallByRAF);
      assert.strictEqual(initatorsData[0].initiator, rAFCall);
    });

    it('will return the closest expandable ancestor as an initiator in a pair if the initiator itself is hidden',
       async function() {
         // Get the parent of rAF to add to the expandable events array.
         // When we add rAF to hidden entries list, it will be the
         // closest expandable parent and the initiator should point to it.
         const rAFParent = parsedTrace.Renderer.entryToNode.get(rAFCall)?.parent;
         assert.exists(rAFParent);

         // Find the initatorData objects starting at the rAF
         // call. We expect to find one initatorData here:
         // rAF callback initiated by rAF -> Parent of rAF because rAF is hidden
         const initiatorsData =
             Timeline.Initiators.initiatorsDataToDraw(parsedTrace, rAFCall, [rAFCall], [rAFParent?.entry]);

         assert.lengthOf(initiatorsData, 1);
         assert.strictEqual(initiatorsData[0].event, functionCallByRAF);
         assert.strictEqual(initiatorsData[0].initiator, rAFParent.entry);
         // Ensure the expandable entry is marked as hidden
         assert.isTrue(initiatorsData[0].isInitiatorHidden);
       });

    it('will return the closest expandable ancestor as an initiated event in a pair if the event itself is hidden',
       async function() {
         const functionCallByRAFParent = parsedTrace.Renderer.entryToNode.get(functionCallByRAF)?.parent;
         assert.exists(functionCallByRAFParent);

         const initiatorsData = Timeline.Initiators.initiatorsDataToDraw(
             parsedTrace, rAFCall, [functionCallByRAF], [functionCallByRAFParent?.entry]);

         assert.lengthOf(initiatorsData, 1);
         assert.strictEqual(initiatorsData[0].event, functionCallByRAFParent?.entry);
         assert.strictEqual(initiatorsData[0].initiator, rAFCall);
         // Ensure the expandable entry is marked as hidden
         assert.isTrue(initiatorsData[0].isEntryHidden);
       });
  });

  describe('Network Requests', function() {
    it('returns the initiator data for network requests', async function() {
      const {parsedTrace} = await TraceLoader.traceEngine(this, 'network-requests-initiators.json.gz');

      // Find the network request to test, it is initiated by `youtube.com`.
      const event = parsedTrace.NetworkRequests.byTime.find(event => event.ts === 1491680762420);
      assert.exists(event);
      // Find the `youtube.com` network request.
      const initiator = parsedTrace.NetworkRequests.byTime.find(event => event.ts === 1491680629144);
      assert.exists(initiator);
      const initiatorData = Timeline.Initiators.initiatorsDataToDrawForNetwork(parsedTrace, event);

      assert.deepEqual(initiatorData, [{event, initiator}]);
    });
  });
});<|MERGE_RESOLUTION|>--- conflicted
+++ resolved
@@ -5,55 +5,9 @@
 import * as Trace from '../../models/trace/trace.js';
 import {describeWithEnvironment} from '../../testing/EnvironmentHelpers.js';
 import {TraceLoader} from '../../testing/TraceLoader.js';
-import {initializeGlobalVars} from '../../testing/EnvironmentHelpers.js';
 
 import * as Timeline from './timeline.js';
 
-<<<<<<< HEAD
-describe('Initiators', () => {
-  before(async () => {
-    // [RN] This will register required REACT_NATIVE_SPECIFIC_UI experiment.
-    await initializeGlobalVars();
-  });
-
-  it('returns the initiator data', async function() {
-    const {traceData} = await TraceLoader.traceEngine(this, 'set-timeout-long-task.json.gz');
-
-    const timerFireEvent = Array.from(traceData.Initiators.eventToInitiator.keys())
-                               .find(TraceEngine.Types.TraceEvents.isTraceEventTimerFire);
-    assert.exists(timerFireEvent);
-    const timerInstallEvent = traceData.Initiators.eventToInitiator.get(timerFireEvent);
-    assert.exists(timerInstallEvent);
-    const initiatorData = Timeline.Initiators.initiatorsDataToDraw(traceData, timerFireEvent, [], []);
-
-    assert.deepEqual(initiatorData, [{
-                       event: timerFireEvent,
-                       initiator: timerInstallEvent,
-                     }]);
-  });
-
-  it('returns the initiator data for network requests', async function() {
-    const {traceData} = await TraceLoader.traceEngine(this, 'network-requests-initiators.json.gz');
-
-    // Find the network request to test, it is initiated by `youtube.com`.
-    const event = traceData.NetworkRequests.byTime.find(event => event.ts === 1491680762420);
-    assert.exists(event);
-    // Find the `youtube.com` network request.
-    const initiator = traceData.NetworkRequests.byTime.find(event => event.ts === 1491680629144);
-    assert.exists(initiator);
-    const initiatorData = Timeline.Initiators.initiatorsDataToDrawForNetwork(traceData, event);
-
-    assert.deepEqual(initiatorData, [{event, initiator}]);
-  });
-
-  it('can walk up the tree to find the first parent with an initiator', async function() {
-    const {traceData} = await TraceLoader.traceEngine(this, 'set-timeout-long-task.json.gz');
-
-    // Find any of the fibonnaci() calls; they have a parent
-    // event (TimerFire) that has an initiator.
-    const fibonacciCall = traceData.Renderer.allTraceEntries.find(entry => {
-      return TraceEngine.Types.TraceEvents.isProfileCall(entry) && entry.callFrame.functionName === 'fibonacci';
-=======
 describeWithEnvironment('Initiators', () => {
   describe('initiator-initiated event relationships', () => {
     let requestIdleCallbackCall: Trace.Types.Events.SyntheticProfileCall;
@@ -101,7 +55,6 @@
                                               e => Trace.Types.Events.isFunctionCall(e) &&
                                                   e.ts > requestIdleCallbackCall.ts) as Trace.Types.Events.Event;
       assert.exists(functionCallByrequestIdleCallback);
->>>>>>> 8120d26b
     });
     it('returns the initiator data', async function() {
       const initiatorData = Timeline.Initiators.initiatorsDataToDraw(parsedTrace, functionCallBySetTimeout, [], []);
