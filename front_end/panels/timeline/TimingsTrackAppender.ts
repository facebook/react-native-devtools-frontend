// Copyright 2023 The Chromium Authors. All rights reserved.
// Use of this source code is governed by a BSD-style license that can be
// found in the LICENSE file.
import type * as Common from '../../core/common/common.js';
import * as i18n from '../../core/i18n/i18n.js';
import * as Trace from '../../models/trace/trace.js';

import {buildGroupStyle, buildTrackHeader, getDurationString} from './AppenderUtils.js';
import {
  type CompatibilityTracksAppender,
  type PopoverInfo,
  type TrackAppender,
  type TrackAppenderName,
  VisualLoggingTrackName,
} from './CompatibilityTracksAppender.js';
import * as Extensions from './extensions/extensions.js';
import {TimelineFlameChartMarker} from './TimelineFlameChartView.js';
import {TimelinePanel} from './TimelinePanel.js';
import type {TimelineMarkerStyle} from './TimelineUIUtils.js';

const UIStrings = {
  /**
   *@description Text in Timeline Flame Chart Data Provider of the Performance panel
   */
  timings: 'Timings',
} as const;

const str_ = i18n.i18n.registerUIStrings('panels/timeline/TimingsTrackAppender.ts', UIStrings);
const i18nString = i18n.i18n.getLocalizedString.bind(undefined, str_);

/**
 * This defines the order these markers will be rendered if they are at the
 * same timestamp. The smaller number will be shown first - e.g. so if MarkFCP,
 * MarkDOMContent and MarkLCPCandidate have the same timestamp, visually we
 * will render [FCP][DCL][LCP] everytime.
 */
export const SORT_ORDER_PAGE_LOAD_MARKERS: Readonly<Record<string, number>> = {
  [Trace.Types.Events.Name.NAVIGATION_START]: 0,
  [Trace.Types.Events.Name.MARK_LOAD]: 1,
  [Trace.Types.Events.Name.MARK_FCP]: 2,
  [Trace.Types.Events.Name.MARK_FIRST_PAINT]: 2,
  [Trace.Types.Events.Name.MARK_DOM_CONTENT]: 3,
  [Trace.Types.Events.Name.MARK_LCP_CANDIDATE]: 4,
};

export class TimingsTrackAppender implements TrackAppender {
  readonly appenderName: TrackAppenderName = 'Timings';

  #colorGenerator: Common.Color.Generator;
  #compatibilityBuilder: CompatibilityTracksAppender;
  #parsedTrace: Readonly<Trace.Handlers.Types.ParsedTrace>;
  #extensionMarkers: readonly Trace.Types.Extensions.SyntheticExtensionMarker[];
  constructor(
      compatibilityBuilder: CompatibilityTracksAppender, parsedTrace: Trace.Handlers.Types.ParsedTrace,
      colorGenerator: Common.Color.Generator) {
    this.#compatibilityBuilder = compatibilityBuilder;
    this.#colorGenerator = colorGenerator;
    this.#parsedTrace = parsedTrace;
    const extensionDataEnabled = TimelinePanel.extensionDataVisibilitySetting().get();
    this.#extensionMarkers = extensionDataEnabled ? this.#parsedTrace.ExtensionTraceData.extensionMarkers : [];
  }

  /**
   * Appends into the flame chart data the data corresponding to the
   * timings track.
   * @param trackStartLevel the horizontal level of the flame chart events where
   * the track's events will start being appended.
   * @param expanded wether the track should be rendered expanded.
   * @returns the first available level to append more data after having
   * appended the track's events.
   */
  appendTrackAtLevel(trackStartLevel: number, expanded?: boolean): number {
    const extensionMarkersAreEmpty = this.#extensionMarkers.length === 0;
    const performanceMarks = this.#parsedTrace.UserTimings.performanceMarks.filter(
        m => !Trace.Handlers.ModelHandlers.ExtensionTraceData.extensionDataInPerformanceTiming(m));
    const performanceMeasures = this.#parsedTrace.UserTimings.performanceMeasures.filter(
        m => !Trace.Handlers.ModelHandlers.ExtensionTraceData.extensionDataInPerformanceTiming(m));
    const timestampEvents = this.#parsedTrace.UserTimings.timestampEvents;
    const consoleTimings = this.#parsedTrace.UserTimings.consoleTimings;
    if (extensionMarkersAreEmpty && performanceMarks.length === 0 && performanceMeasures.length === 0 &&
        timestampEvents.length === 0 && consoleTimings.length === 0) {
      return trackStartLevel;
    }
    this.#appendTrackHeaderAtLevel(trackStartLevel, expanded);
    let newLevel = this.#appendExtensionsAtLevel(trackStartLevel);
    newLevel = this.#compatibilityBuilder.appendEventsAtLevel(performanceMarks, newLevel, this);
    newLevel = this.#compatibilityBuilder.appendEventsAtLevel(performanceMeasures, newLevel, this);
    newLevel = this.#compatibilityBuilder.appendEventsAtLevel(timestampEvents, newLevel, this);
    return this.#compatibilityBuilder.appendEventsAtLevel(consoleTimings, newLevel, this);
  }

  /**
   * Adds into the flame chart data the header corresponding to the
   * timings track. A header is added in the shape of a group in the
   * flame chart data. A group has a predefined style and a reference
   * to the definition of the legacy track (which should be removed
   * in the future).
   * @param currentLevel the flame chart level at which the header is
   * appended.
   */
  #appendTrackHeaderAtLevel(currentLevel: number, expanded?: boolean): void {
    const trackIsCollapsible = this.#parsedTrace.UserTimings.performanceMeasures.length > 0;
    const style = buildGroupStyle({useFirstLineForOverview: true, collapsible: trackIsCollapsible});
    const group = buildTrackHeader(
        VisualLoggingTrackName.TIMINGS, currentLevel, i18nString(UIStrings.timings), style, /* selectable= */ true,
        expanded);
    this.#compatibilityBuilder.registerTrackForGroup(group, this);
  }
  /**
   * Adds into the flame chart data the ExtensionMarkers.
   * @param currentLevel the flame chart level from which markers will
   * be appended.
   * @returns the next level after the last occupied by the appended
   * extension markers (the first available level to append more data).
   */
<<<<<<< HEAD
  #appendMarkersAtLevel(currentLevel: number): number {
    let markers: (TraceEngine.Types.Extensions.SyntheticExtensionMarker|TraceEngine.Types.TraceEvents.PageLoadEvent)[] =
        this.#traceParsedData.PageLoadMetrics.allMarkerEvents;
    markers = markers.concat(ExtensionDataGatherer.instance().getExtensionData().extensionMarkers)
                  .sort((m1, m2) => m1.ts - m2.ts);
=======
  #appendExtensionsAtLevel(currentLevel: number): number {
    let markers: Trace.Types.Extensions.SyntheticExtensionMarker[] = [];
    markers = markers.concat(this.#extensionMarkers).sort((m1, m2) => m1.ts - m2.ts);
>>>>>>> 8120d26b
    if (markers.length === 0) {
      return currentLevel;
    }
    for (const marker of markers) {
      const index = this.#compatibilityBuilder.appendEventAtLevel(marker, currentLevel, this);
      // Marker events do not have a duration: rendering code in
      // FlameChart.ts relies on us setting this to NaN
      this.#compatibilityBuilder.getFlameChartTimelineData().entryTotalTimes[index] = Number.NaN;
    }

    const minTimeMs = Trace.Helpers.Timing.microToMilli(this.#parsedTrace.Meta.traceBounds.min);
    const flameChartMarkers = markers.map(marker => {
      // The timestamp for user timing trace events is set to the
      // start time passed by the user at the call site of the timing
      // (based on the UserTiming spec), meaning we can use event.ts
      // directly.
      // https://source.chromium.org/chromium/chromium/src/+/main:third_party/blink/renderer/core/timing/performance_user_timing.cc;l=236;drc=494419358caf690316f160a1f27d9e771a14c033
      const startTimeMs = Trace.Helpers.Timing.microToMilli(marker.ts);
      const style = this.markerStyleForExtensionMarker(marker);
      return new TimelineFlameChartMarker(startTimeMs, startTimeMs - minTimeMs, style);
    });
    this.#compatibilityBuilder.getFlameChartTimelineData().markers.push(...flameChartMarkers);
    // TODO: we would like to have markers share the level with the rest but...
    //  due to how CompatTrackAppender.appendEventsAtLevel tweaks the legacyEntryTypeByLevel array, it would take some work
    return ++currentLevel;
  }

  /*
    ------------------------------------------------------------------------------------
     The following methods  are invoked by the flame chart renderer to query features about
     events on rendering.
    ------------------------------------------------------------------------------------
  */

  /**
   * Gets the style for a page load marker event.
   */
  markerStyleForPageLoadEvent(markerEvent: Trace.Types.Events.PageLoadEvent): TimelineMarkerStyle {
    const tallMarkerDashStyle = [6, 4];
    let title = '';
    let color = 'grey';
    if (Trace.Types.Events.isMarkDOMContent(markerEvent)) {
      color = '#0867CB';
      title = Trace.Handlers.ModelHandlers.PageLoadMetrics.MetricName.DCL;
    }
    if (Trace.Types.Events.isMarkLoad(markerEvent)) {
      color = '#B31412';
      title = Trace.Handlers.ModelHandlers.PageLoadMetrics.MetricName.L;
    }
    if (Trace.Types.Events.isFirstPaint(markerEvent)) {
      color = '#228847';
      title = Trace.Handlers.ModelHandlers.PageLoadMetrics.MetricName.FP;
    }
    if (Trace.Types.Events.isFirstContentfulPaint(markerEvent)) {
      color = '#1A6937';
      title = Trace.Handlers.ModelHandlers.PageLoadMetrics.MetricName.FCP;
    }
    if (Trace.Types.Events.isLargestContentfulPaintCandidate(markerEvent)) {
      color = '#1A3422';
      title = Trace.Handlers.ModelHandlers.PageLoadMetrics.MetricName.LCP;
    }
    if (Trace.Types.Events.isNavigationStart(markerEvent)) {
      color = '#FF9800';
      title = '';
    }
    return {
      title,
      dashStyle: tallMarkerDashStyle,
      lineWidth: 0.5,
      color,
      tall: true,
      lowPriority: false,
    };
  }

  markerStyleForExtensionMarker(markerEvent: Trace.Types.Extensions.SyntheticExtensionMarker): TimelineMarkerStyle {
    const tallMarkerDashStyle = [6, 4];
    const title = markerEvent.name;
    const color = Extensions.ExtensionUI.extensionEntryColor(markerEvent);
    return {
      title,
      dashStyle: tallMarkerDashStyle,
      lineWidth: 0.5,
      color,
      tall: true,
      lowPriority: false,
    };
  }

  /**
   * Gets the color an event added by this appender should be rendered with.
   */
  colorForEvent(event: Trace.Types.Events.Event): string {
    if (Trace.Types.Events.eventIsPageLoadEvent(event)) {
      return this.markerStyleForPageLoadEvent(event).color;
    }
    if (Trace.Types.Extensions.isSyntheticExtensionEntry(event)) {
      return Extensions.ExtensionUI.extensionEntryColor(event);
    }
    // Performance and console timings.
    return this.#colorGenerator.colorForID(event.name);
  }

  /**
   * Gets the title an event added by this appender should be rendered with.
   */
  titleForEvent(event: Trace.Types.Events.Event): string {
    const metricsHandler = Trace.Handlers.ModelHandlers.PageLoadMetrics;
    if (Trace.Types.Events.eventIsPageLoadEvent(event)) {
      switch (event.name) {
        case 'MarkDOMContent':
          return metricsHandler.MetricName.DCL;
        case 'MarkLoad':
          return metricsHandler.MetricName.L;
        case 'firstContentfulPaint':
          return metricsHandler.MetricName.FCP;
        case 'firstPaint':
          return metricsHandler.MetricName.FP;
        case 'largestContentfulPaint::Candidate':
          return metricsHandler.MetricName.LCP;
        case 'navigationStart':
          return '';
        default:
          return event.name;
      }
    }
    if (Trace.Types.Events.isConsoleTimeStamp(event)) {
      return `TimeStamp: ${event.args.data?.message ?? '(name unknown)'}`;
    }
    if (Trace.Types.Events.isPerformanceMark(event)) {
      return `[mark]: ${event.name}`;
    }
    if (Trace.Types.Extensions.isSyntheticExtensionEntry(event) && event.args.tooltipText) {
      return event.args.tooltipText;
    }
    return event.name;
  }

  setPopoverInfo(event: Trace.Types.Events.Event, info: PopoverInfo): void {
    // If an event is a marker event, rather than show a duration of 0, we can instead show the time that the event happened, which is much more useful. We do this currently for:
    // Page load events: DCL, FCP and LCP
    // performance.mark() events
    // console.timestamp() events
    if (Trace.Types.Events.isMarkerEvent(event) || Trace.Types.Events.isPerformanceMark(event) ||
        Trace.Types.Events.isConsoleTimeStamp(event)) {
      const timeOfEvent = Trace.Helpers.Timing.timeStampForEventAdjustedByClosestNavigation(
          event,
          this.#parsedTrace.Meta.traceBounds,
          this.#parsedTrace.Meta.navigationsByNavigationId,
          this.#parsedTrace.Meta.navigationsByFrameId,
      );
      info.formattedTime = getDurationString(timeOfEvent);
    }
  }
}<|MERGE_RESOLUTION|>--- conflicted
+++ resolved
@@ -113,17 +113,9 @@
    * @returns the next level after the last occupied by the appended
    * extension markers (the first available level to append more data).
    */
-<<<<<<< HEAD
-  #appendMarkersAtLevel(currentLevel: number): number {
-    let markers: (TraceEngine.Types.Extensions.SyntheticExtensionMarker|TraceEngine.Types.TraceEvents.PageLoadEvent)[] =
-        this.#traceParsedData.PageLoadMetrics.allMarkerEvents;
-    markers = markers.concat(ExtensionDataGatherer.instance().getExtensionData().extensionMarkers)
-                  .sort((m1, m2) => m1.ts - m2.ts);
-=======
   #appendExtensionsAtLevel(currentLevel: number): number {
     let markers: Trace.Types.Extensions.SyntheticExtensionMarker[] = [];
     markers = markers.concat(this.#extensionMarkers).sort((m1, m2) => m1.ts - m2.ts);
->>>>>>> 8120d26b
     if (markers.length === 0) {
       return currentLevel;
     }
