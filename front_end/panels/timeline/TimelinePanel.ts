// Copyright 2021 The Chromium Authors. All rights reserved.
// Use of this source code is governed by a BSD-style license that can be
// found in the LICENSE file.

/*
 * Copyright (C) 2012 Google Inc. All rights reserved.
 * Copyright (C) 2012 Intel Inc. All rights reserved.
 *
 * Redistribution and use in source and binary forms, with or without
 * modification, are permitted provided that the following conditions are
 * met:
 *
 *     * Redistributions of source code must retain the above copyright
 * notice, this list of conditions and the following disclaimer.
 *     * Redistributions in binary form must reproduce the above
 * copyright notice, this list of conditions and the following disclaimer
 * in the documentation and/or other materials provided with the
 * distribution.
 *     * Neither the name of Google Inc. nor the names of its
 * contributors may be used to endorse or promote products derived from
 * this software without specific prior written permission.
 *
 * THIS SOFTWARE IS PROVIDED BY THE COPYRIGHT HOLDERS AND CONTRIBUTORS
 * "AS IS" AND ANY EXPRESS OR IMPLIED WARRANTIES, INCLUDING, BUT NOT
 * LIMITED TO, THE IMPLIED WARRANTIES OF MERCHANTABILITY AND FITNESS FOR
 * A PARTICULAR PURPOSE ARE DISCLAIMED. IN NO EVENT SHALL THE COPYRIGHT
 * OWNER OR CONTRIBUTORS BE LIABLE FOR ANY DIRECT, INDIRECT, INCIDENTAL,
 * SPECIAL, EXEMPLARY, OR CONSEQUENTIAL DAMAGES (INCLUDING, BUT NOT
 * LIMITED TO, PROCUREMENT OF SUBSTITUTE GOODS OR SERVICES; LOSS OF USE,
 * DATA, OR PROFITS; OR BUSINESS INTERRUPTION) HOWEVER CAUSED AND ON ANY
 * THEORY OF LIABILITY, WHETHER IN CONTRACT, STRICT LIABILITY, OR TORT
 * (INCLUDING NEGLIGENCE OR OTHERWISE) ARISING IN ANY WAY OUT OF THE USE
 * OF THIS SOFTWARE, EVEN IF ADVISED OF THE POSSIBILITY OF SUCH DAMAGE.
 */

import '../../ui/legacy/legacy.js';

import * as Common from '../../core/common/common.js';
import * as Host from '../../core/host/host.js';
import * as i18n from '../../core/i18n/i18n.js';
import * as Platform from '../../core/platform/platform.js';
import * as Root from '../../core/root/root.js';
import * as SDK from '../../core/sdk/sdk.js';
import type * as Protocol from '../../generated/protocol.js';
import * as CrUXManager from '../../models/crux-manager/crux-manager.js';
import * as Trace from '../../models/trace/trace.js';
import * as Workspace from '../../models/workspace/workspace.js';
import * as TraceBounds from '../../services/trace_bounds/trace_bounds.js';
import * as Adorners from '../../ui/components/adorners/adorners.js';
import type * as Buttons from '../../ui/components/buttons/buttons.js';
import * as Dialogs from '../../ui/components/dialogs/dialogs.js';
import * as LegacyWrapper from '../../ui/components/legacy_wrapper/legacy_wrapper.js';
import * as PerfUI from '../../ui/legacy/components/perf_ui/perf_ui.js';
import * as UI from '../../ui/legacy/legacy.js';
import * as ThemeSupport from '../../ui/legacy/theme_support/theme_support.js';
import * as VisualLogging from '../../ui/visual_logging/visual_logging.js';
import * as MobileThrottling from '../mobile_throttling/mobile_throttling.js';

import {ActiveFilters} from './ActiveFilters.js';
import * as AnnotationHelpers from './AnnotationHelpers.js';
import {TraceLoadEvent} from './BenchmarkEvents.js';
import * as TimelineComponents from './components/components.js';
import * as TimelineInsights from './components/insights/insights.js';
import {Tracker} from './FreshRecording.js';
import {IsolateSelector} from './IsolateSelector.js';
import {AnnotationModifiedEvent, ModificationsManager} from './ModificationsManager.js';
import * as Overlays from './overlays/overlays.js';
import {cpuprofileJsonGenerator, traceJsonGenerator} from './SaveFileFormatter.js';
import {type Client, TimelineController} from './TimelineController.js';
import {Tab} from './TimelineDetailsView.js';
import type {TimelineFlameChartDataProvider} from './TimelineFlameChartDataProvider.js';
import {Events as TimelineFlameChartViewEvents, TimelineFlameChartView} from './TimelineFlameChartView.js';
import {TimelineHistoryManager} from './TimelineHistoryManager.js';
import {TimelineLoader} from './TimelineLoader.js';
import {TimelineMiniMap} from './TimelineMiniMap.js';
import timelinePanelStyles from './timelinePanel.css.js';
import {
  rangeForSelection,
  selectionFromEvent,
  selectionIsRange,
  selectionsEqual,
  type TimelineSelection,
} from './TimelineSelection.js';
import timelineStatusDialogStyles from './timelineStatusDialog.css.js';
import {TimelineUIUtils} from './TimelineUIUtils.js';
import {UIDevtoolsController} from './UIDevtoolsController.js';
import {UIDevtoolsUtils} from './UIDevtoolsUtils.js';
import * as Utils from './utils/utils.js';

const UIStrings = {
  /**
   *@description Text that appears when user drag and drop something (for example, a file) in Timeline Panel of the Performance panel
   */
  dropTimelineFileOrUrlHere: 'Drop timeline file or URL here',
  /**
   *@description Title of disable capture jsprofile setting in timeline panel of the performance panel
   */
  disableJavascriptSamples: 'Disable JavaScript samples',
  /**
   *@description Title of capture layers and pictures setting in timeline panel of the performance panel
   */
  enableAdvancedPaint: 'Enable advanced paint instrumentation (slow)',
  /**
   *@description Title of CSS selector stats setting in timeline panel of the performance panel
   */
  enableSelectorStats: 'Enable CSS selector stats (slow)',
  /**
   *@description Title of show screenshots setting in timeline panel of the performance panel
   */
  screenshots: 'Screenshots',
  /**
   *@description Text for the memory of the page
   */
  memory: 'Memory',
  /**
   *@description Text to clear content
   */
  clear: 'Clear',
  /**
   *@description A label for a button that fixes something.
   */
  fixMe: 'Fix me',
  /**
   *@description Tooltip text that appears when hovering over the largeicon load button
   */
  loadProfile: 'Load profile…',
  /**
   *@description Tooltip text that appears when hovering over the largeicon download button
   */
  saveProfile: 'Save profile…',
  /**
   *@description An option to save trace with annotations that appears in the menu of the toolbar download button. This is the expected default option, therefore it does not mention annotations.
   */
  saveTraceWithAnnotationsMenuOption: 'Save trace',
  /**
   *@description An option to save trace without annotations that appears in the menu of the toolbar download button
   */
  saveTraceWithoutAnnotationsMenuOption: 'Save trace without annotations',
  /**
   *@description Text to take screenshots
   */
  captureScreenshots: 'Capture screenshots',
  /**
   *@description Text in Timeline Panel of the Performance panel
   */
  showMemoryTimeline: 'Show memory timeline',
  /**
   *@description Tooltip text that appears when hovering over the largeicon settings gear in show settings pane setting in timeline panel of the performance panel
   */
  captureSettings: 'Capture settings',
  /**
   *@description Text in Timeline Panel of the Performance panel
   */
  disablesJavascriptSampling: 'Disables JavaScript sampling, reduces overhead when running against mobile devices',
  /**
   *@description Text in Timeline Panel of the Performance panel
   */
  capturesAdvancedPaint: 'Captures advanced paint instrumentation, introduces significant performance overhead',
  /**
   *@description Text in Timeline Panel of the Performance panel
   */
  capturesSelectorStats: 'Captures CSS selector statistics',
  /**
   *@description Text in Timeline Panel of the Performance panel
   */
  network: 'Network:',
  /**
   *@description Text in Timeline Panel of the Performance panel
   */
  cpu: 'CPU:',
  /**
   *@description Title of the 'Network conditions' tool in the bottom drawer
   */
  networkConditions: 'Network conditions',
  /**
   *@description Text in Timeline Panel of the Performance panel
   *@example {wrong format} PH1
   *@example {ERROR_FILE_NOT_FOUND} PH2
   */
  failedToSaveTimelineSS: 'Failed to save timeline: {PH1} ({PH2})',
  /**
   *@description Text in Timeline Panel of the Performance panel
   */
  CpuThrottlingIsEnabled: '- CPU throttling is enabled',
  /**
   *@description Text in Timeline Panel of the Performance panel
   */
  NetworkThrottlingIsEnabled: '- Network throttling is enabled',
  /**
   *@description Text in Timeline Panel of the Performance panel
   */
  SignificantOverheadDueToPaint: '- Significant overhead due to paint instrumentation',
  /**
   *@description Text in Timeline Panel of the Performance panel
   */
  SelectorStatsEnabled: '- Selector stats is enabled',
  /**
   *@description Text in Timeline Panel of the Performance panel
   */
  JavascriptSamplingIsDisabled: '- JavaScript sampling is disabled',
  /**
   *@description Text in Timeline Panel of the Performance panel
   */
  stoppingTimeline: 'Stopping timeline…',
  /**
   *@description Text in Timeline Panel of the Performance panel
   */
  received: 'Received',
  /**
   *@description Text in Timeline Panel of the Performance panel
   */
  processed: 'Processed',
  /**
   *@description Text to close something
   */
  close: 'Close',
  /**
   *@description Text to download the trace file after an error
   */
  downloadAfterError: 'Download trace',
  /**
   *@description Status text to indicate the recording has failed in the Performance panel
   */
  recordingFailed: 'Recording failed',
  /**
   * @description Text to indicate the progress of a profile. Informs the user that we are currently
   * creating a peformance profile.
   */
  profiling: 'Profiling…',
  /**
   *@description Text in Timeline Panel of the Performance panel
   */
  bufferUsage: 'Buffer usage',
  /**
   *@description Text in Timeline Panel of the Performance panel
   */
  loadingProfile: 'Loading profile…',
  /**
   *@description Text in Timeline Panel of the Performance panel
   */
  processingProfile: 'Processing profile…',
  /**
   *@description Text in Timeline Panel of the Performance panel
   */
  initializingProfiler: 'Initializing profiler…',
  /**
   *@description Text for the status of something
   */
  status: 'Status',
  /**
   *@description Text that refers to the time
   */
  time: 'Time',
  /**
   *@description Text for the description of something
   */
  description: 'Description',
  /**
   *@description Text of an item that stops the running task
   */
  stop: 'Stop',
  /**
   *
   * @description Text for exporting basic traces
   */
  exportNormalTraces: 'Basic performance traces',
  /**
   *
   * @description Text for exporting enhanced traces
   */
  exportEnhancedTraces: 'Enhanced performance traces',
  /**
   *@description Tooltip description for a checkbox that toggles the visibility of data added by extensions of this panel (Performance).
   */
  showDataAddedByExtensions: 'Show data added by extensions of the Performance panel',
  /**
   Label for a checkbox that toggles the visibility of data added by extensions of this panel (Performance).
   */
  showCustomtracks: 'Show custom tracks',

  /**
   * @description Tooltip for the the sidebar toggle in the Performance panel. Command to open/show the sidebar.
   */
  showSidebar: 'Show sidebar',
  /**
   * @description Tooltip for the the sidebar toggle in the Performance panel. Command to close the sidebar.
   */
  hideSidebar: 'Hide sidebar',
  /**
   * @description Screen reader announcement when the sidebar is shown in the Performance panel.
   */
  sidebarShown: 'Performance sidebar shown',
  /**
   * @description Screen reader announcement when the sidebar is hidden in the Performance panel.
   */
  sidebarHidden: 'Performance sidebar hidden',
  /**
   * @description Screen reader announcement when the user clears their selection
   */
  selectionCleared: 'Selection cleared',
  /**
   * @description Screen reader announcement when the user selects a frame.
   */
  frameSelected: 'Frame selected',
  /**
   * @description Screen reader announcement when the user selects a trace event.
   * @example {Paint} PH1
   */
  eventSelected: 'Event {PH1} selected',
  /**
   *@description Text of a hyperlink to documentation.
   */
  learnMore: 'Learn more',
  /**
   * @description Tooltip text for a button that takes the user back to the default view which shows performance metrics that are live.
   */
  backToLiveMetrics: 'Go back to the live metrics page',
  /**
   * @description Description of the Timeline up/down scroll action that appears in the Performance panel shortcuts dialog.
   */
  timelineScrollUpDown: 'Move up/down',
  /**
   * @description Description of the Timeline left/right panning action that appears in the Performance panel shortcuts dialog.
   */
  timelinePanLeftRight: 'Move left/right',
  /**
   * @description Description of the Timeline in/out zoom action that appears in the Performance panel shortcuts dialog.
   */
  timelineZoomInOut: 'Zoom in/out',
  /**
   * @description Description of the Timeline fast in/out zoom action that appears in the Performance panel shortcuts dialog.
   */
  timelineFastZoomInOut: 'Fast zoom in/out',
  /**
   * @description Title for the Dim 3rd Parties checkbox.
   */
  dimThirdParties: 'Dim 3rd parties',
  /**
   * @description Description for the Dim 3rd Parties checkbox tooltip describing how 3rd parties are classified.
   */
  thirdPartiesByThirdPartyWeb: '3rd parties classified by third-party-web',
} as const;
const str_ = i18n.i18n.registerUIStrings('panels/timeline/TimelinePanel.ts', UIStrings);
const i18nString = i18n.i18n.getLocalizedString.bind(undefined, str_);

let timelinePanelInstance: TimelinePanel|undefined;
let isNode: boolean;
let isReactNative: boolean;

/**
 * Represents the states that the timeline panel can be in.
 * If you need to change the panel's view, use the {@see #changeView} method.
 * Note that we do not represent the "Loading/Processing" view here. The
 * StatusPane is managed in the code that handles file import/recording, and
 * when it is visible it is rendered on top of the UI so obscures what is behind
 * it. When it completes, we will set the view mode to the trace that has been
 * loaded.
 */
type ViewMode = {
  mode: 'LANDING_PAGE',
}|{
  mode: 'VIEWING_TRACE',
  traceIndex: number,
}|{
  mode: 'STATUS_PANE_OVERLAY',
};

export class TimelinePanel extends UI.Panel.Panel implements Client, TimelineModeViewDelegate {
  private readonly dropTarget: UI.DropTarget.DropTarget;
  private readonly recordingOptionUIControls: UI.Toolbar.ToolbarItem[];
  private state: State;
  private recordingPageReload: boolean;
  private readonly millisecondsToRecordAfterLoadEvent: number;
  private readonly toggleRecordAction: UI.ActionRegistration.Action;
  // Null for React Native entrypoints, see https://docs.google.com/document/d/1_mtLIHEd9bFQN4xWBSVDR357GaRo56khB1aOxgWDeu4/edit?tab=t.0 for context.
  private readonly recordReloadAction: UI.ActionRegistration.Action | null;
  readonly #historyManager: TimelineHistoryManager;
  private disableCaptureJSProfileSetting: Common.Settings.Setting<boolean>;
  private readonly captureLayersAndPicturesSetting: Common.Settings.Setting<boolean>;
  private readonly captureSelectorStatsSetting: Common.Settings.Setting<boolean>;
  readonly #thirdPartyTracksSetting: Common.Settings.Setting<boolean>;
  private showScreenshotsSetting: Common.Settings.Setting<boolean>;
  // Null for React Native entrypoints, see https://docs.google.com/document/d/1_mtLIHEd9bFQN4xWBSVDR357GaRo56khB1aOxgWDeu4/edit?tab=t.0 for context.
  private showMemorySetting: Common.Settings.Setting<boolean> | null;
  private readonly panelToolbar: UI.Toolbar.Toolbar;
  private readonly panelRightToolbar: UI.Toolbar.Toolbar;
  private readonly timelinePane: UI.Widget.VBox;
  readonly #minimapComponent = new TimelineMiniMap();
  #viewMode: ViewMode = {mode: 'LANDING_PAGE'};
  readonly #dimThirdPartiesSetting: Common.Settings.Setting<boolean>|null = null;
  #thirdPartyCheckbox: UI.Toolbar.ToolbarSettingCheckbox|null = null;

  /**
   * We get given any filters for a new trace when it is recorded/imported.
   * Because the user can then use the dropdown to navigate to another trace,
   * we store the filters by the trace index, so if the user then navigates back
   * to a previous trace we can reinstate the filters from this map.
   */
  #exclusiveFilterPerTrace = new Map<number, Trace.Extras.TraceFilter.TraceFilter>();
  /**
   * This widget holds the timeline sidebar which shows Insights & Annotations,
   * and the main UI which shows the timeline
   */
  readonly #splitWidget = new UI.SplitWidget.SplitWidget(
      true,                            // isVertical
      false,                           // secondIsSidebar
      'timeline-panel-sidebar-state',  // settingName (to persist the open/closed state for the user)
      TimelineComponents.Sidebar.DEFAULT_SIDEBAR_WIDTH_PX,
  );
  private readonly statusPaneContainer: HTMLElement;
  private readonly flameChart: TimelineFlameChartView;
  private readonly searchableViewInternal: UI.SearchableView.SearchableView;
  private showSettingsPaneButton!: UI.Toolbar.ToolbarSettingToggle;
  private showSettingsPaneSetting!: Common.Settings.Setting<boolean>;
  private settingsPane?: HTMLElement;
  private controller!: TimelineController|null;
  private cpuProfiler!: SDK.CPUProfilerModel.CPUProfilerModel|null;
  private clearButton!: UI.Toolbar.ToolbarButton;
  private loadButton!: UI.Toolbar.ToolbarButton;
  private saveButton!: UI.Toolbar.ToolbarButton|UI.Toolbar.ToolbarMenuButton;
  private homeButton?: UI.Toolbar.ToolbarButton;
  private statusPane!: StatusPane|null;
  private landingPage!: UI.Widget.Widget;
  private loader?: TimelineLoader;
  private showScreenshotsToolbarCheckbox?: UI.Toolbar.ToolbarItem;
  private showMemoryToolbarCheckbox?: UI.Toolbar.ToolbarItem;
  private networkThrottlingSelect?: MobileThrottling.ThrottlingManager.NetworkThrottlingSelectorWrapper;
  private cpuThrottlingSelect?: MobileThrottling.ThrottlingManager.CPUThrottlingSelectorWrapper;
  private fileSelectorElement?: HTMLInputElement;
  private selection: TimelineSelection|null = null;
  private traceLoadStart!: Trace.Types.Timing.Milli|null;
  private primaryPageTargetPromiseCallback = (_target: SDK.Target.Target): void => {};
  // Note: this is technically unused, but we need it to define the promiseCallback function above.
  private primaryPageTargetPromise = new Promise<SDK.Target.Target>(res => {
    this.primaryPageTargetPromiseCallback = res;
  });

  #traceEngineModel: Trace.TraceModel.Model;
  #sourceMapsResolver: Utils.SourceMapsResolver.SourceMapsResolver|null = null;
  #entityMapper: Utils.EntityMapper.EntityMapper|null = null;
  #onSourceMapsNodeNamesResolvedBound = this.#onSourceMapsNodeNamesResolved.bind(this);
  #sidebarToggleButton = this.#splitWidget.createShowHideSidebarButton(
      i18nString(UIStrings.showSidebar),
      i18nString(UIStrings.hideSidebar),
      // These are used to announce to screen-readers and not shown visibly.
      i18nString(UIStrings.sidebarShown),
      i18nString(UIStrings.sidebarHidden),
      'timeline.sidebar',  // jslog context
  );

  #sideBar = new TimelineComponents.Sidebar.SidebarWidget();
  /**
   * Rather than auto-pop the sidebar every time the user records a trace,
   * which could get annoying, we instead persist the state of the sidebar
   * visibility to a setting so it's restored across sessions.
   * However, sometimes we have to automatically hide the sidebar, like when a
   * trace recording is happening, or the user is on the landing page. In those
   * times, we toggle this flag to true. Then, when we enter the VIEWING_TRACE
   * mode, we check this flag and pop the sidebar open if it's set to true.
   * Longer term a better fix here would be to divide the 3 UI screens
   * (status pane, landing page, trace view) into distinct components /
   * widgets, to avoid this complexity.
   */
  #restoreSidebarVisibilityOnTraceLoad = false;

  /**
   * Used to track an aria announcement that we need to alert for
   * screen-readers. We track these because we debounce announcements to not
   * overwhelm.
   */
  #pendingAriaMessage: string|null = null;

  #eventToRelatedInsights: TimelineComponents.RelatedInsightChips.EventToRelatedInsightsMap = new Map();
  #shortcutsDialog: Dialogs.ShortcutDialog.ShortcutDialog = new Dialogs.ShortcutDialog.ShortcutDialog();
  /**
   * Track if the user has opened the shortcuts dialog before. We do this so that the
   * very first time the performance panel is open after the shortcuts dialog ships, we can
   * automatically pop it open to aid discovery.
   */
  #userHadShortcutsDialogOpenedOnce = Common.Settings.Settings.instance().createSetting<boolean>(
      'timeline.user-had-shortcuts-dialog-opened-once', false);
  /**
   * Navigation radio buttons located in the shortcuts dialog.
   */
  #navigationRadioButtons = document.createElement('form');
  #modernNavRadioButton =
      UI.UIUtils.createRadioButton('flamechart-selected-navigation', 'Modern', 'timeline.select-modern-navigation');
  #classicNavRadioButton =
      UI.UIUtils.createRadioButton('flamechart-selected-navigation', 'Classic', 'timeline.select-classic-navigation');

  #onMainEntryHovered: (event: Common.EventTarget.EventTargetEvent<number>) => void;

  constructor(traceModel?: Trace.TraceModel.Model) {
    super('timeline');
    this.registerRequiredCSS(timelinePanelStyles);
    const adornerContent = document.createElement('span');
    adornerContent.innerHTML = `<div style="
      font-size: 12px;
      transform: scale(1.25);
      color: transparent;
      background: linear-gradient(90deg,CLICK255 0 0 / 100%) 0%, rgb(255 154 0 / 100%) 10%, rgb(208 222 33 / 100%) 20%, rgb(79 220 74 / 100%) 30%, rgb(63 218 216 / 100%) 40%, rgb(47 201 226 / 100%) 50%, rgb(28 127 238 / 100%) 60%, rgb(95 21 242 / 100%) 70%, rgb(186 12 248 / 100%) 80%, rgb(251 7 217 / 100%) 90%, rgb(255 0 0 / 100%) 100%);
      -webkit-background-clip: text;
      ">💫</div>`;
    const adorner = new Adorners.Adorner.Adorner();
    adorner.classList.add('fix-perf-icon');
    adorner.data = {
      name: i18nString(UIStrings.fixMe),
      content: adornerContent,
    };
    this.#traceEngineModel = traceModel || this.#instantiateNewModel();
    this.#listenForProcessingProgress();

    this.element.addEventListener('contextmenu', this.contextMenu.bind(this), false);
    this.dropTarget = new UI.DropTarget.DropTarget(
        this.element, [UI.DropTarget.Type.File, UI.DropTarget.Type.URI],
        i18nString(UIStrings.dropTimelineFileOrUrlHere), this.handleDrop.bind(this));

    this.recordingOptionUIControls = [];
    this.state = State.IDLE;
    this.recordingPageReload = false;
    this.millisecondsToRecordAfterLoadEvent = 5000;
    this.toggleRecordAction = UI.ActionRegistry.ActionRegistry.instance().getAction('timeline.toggle-recording');
    // See https://docs.google.com/document/d/1_mtLIHEd9bFQN4xWBSVDR357GaRo56khB1aOxgWDeu4/edit?tab=t.0 for context.
    this.recordReloadAction = isReactNative ? null : UI.ActionRegistry.ActionRegistry.instance().getAction('timeline.record-reload');

    this.#historyManager = new TimelineHistoryManager(this.#minimapComponent, isNode);

    this.traceLoadStart = null;

    this.disableCaptureJSProfileSetting = Common.Settings.Settings.instance().createSetting(
        'timeline-disable-js-sampling', false, Common.Settings.SettingStorageType.SESSION);
    this.disableCaptureJSProfileSetting.setTitle(i18nString(UIStrings.disableJavascriptSamples));
    this.captureLayersAndPicturesSetting = Common.Settings.Settings.instance().createSetting(
        'timeline-capture-layers-and-pictures', false, Common.Settings.SettingStorageType.SESSION);
    this.captureLayersAndPicturesSetting.setTitle(i18nString(UIStrings.enableAdvancedPaint));
    this.captureSelectorStatsSetting = Common.Settings.Settings.instance().createSetting(
        'timeline-capture-selector-stats', false, Common.Settings.SettingStorageType.SESSION);
    this.captureSelectorStatsSetting.setTitle(i18nString(UIStrings.enableSelectorStats));

    this.showScreenshotsSetting =
        Common.Settings.Settings.instance().createSetting('timeline-show-screenshots', isNode || isReactNative ? false : true);
    this.showScreenshotsSetting.setTitle(i18nString(UIStrings.screenshots));
    this.showScreenshotsSetting.addChangeListener(this.updateMiniMap, this);

<<<<<<< HEAD
    // See https://docs.google.com/document/d/1_mtLIHEd9bFQN4xWBSVDR357GaRo56khB1aOxgWDeu4/edit?tab=t.0 for context.
    if (isReactNative) {
      this.showMemorySetting = null;
    } else {
      this.showMemorySetting = Common.Settings.Settings.instance().createSetting('timeline-show-memory', false);
      this.showMemorySetting.setTitle(i18nString(UIStrings.memory));
      this.showMemorySetting.addChangeListener(this.onModeChanged, this);
    }
=======
    this.showMemorySetting = Common.Settings.Settings.instance().createSetting(
        'timeline-show-memory', false, Common.Settings.SettingStorageType.SESSION);
    this.showMemorySetting.setTitle(i18nString(UIStrings.memory));
    this.showMemorySetting.addChangeListener(this.onMemoryModeChanged, this);

    this.#dimThirdPartiesSetting = Common.Settings.Settings.instance().createSetting(
        'timeline-dim-third-parties', false, Common.Settings.SettingStorageType.SESSION);
    this.#dimThirdPartiesSetting.setTitle(i18nString(UIStrings.dimThirdParties));
    this.#dimThirdPartiesSetting.addChangeListener(this.onDimThirdPartiesChanged, this);
>>>>>>> 8120d26b

    this.#thirdPartyTracksSetting = TimelinePanel.extensionDataVisibilitySetting();
    this.#thirdPartyTracksSetting.addChangeListener(this.#extensionDataVisibilityChanged, this);
    this.#thirdPartyTracksSetting.setTitle(i18nString(UIStrings.showCustomtracks));

    const timelineToolbarContainer = this.element.createChild('div', 'timeline-toolbar-container');
    timelineToolbarContainer.setAttribute('jslog', `${VisualLogging.toolbar()}`);
<<<<<<< HEAD
    this.panelToolbar = new UI.Toolbar.Toolbar('timeline-main-toolbar', timelineToolbarContainer);
    this.panelToolbar.makeWrappable(true);
    this.panelRightToolbar = new UI.Toolbar.Toolbar('', timelineToolbarContainer);
    if (!isNode && !isReactNative) {
=======
    timelineToolbarContainer.role = 'toolbar';
    this.panelToolbar = timelineToolbarContainer.createChild('devtools-toolbar', 'timeline-main-toolbar');
    this.panelToolbar.role = 'presentation';
    this.panelToolbar.wrappable = true;
    this.panelRightToolbar = timelineToolbarContainer.createChild('devtools-toolbar');
    this.panelRightToolbar.role = 'presentation';
    if (!isNode) {
>>>>>>> 8120d26b
      this.createSettingsPane();
      this.updateShowSettingsToolbarButton();
    }
    this.timelinePane = new UI.Widget.VBox();
    const topPaneElement = this.timelinePane.element.createChild('div', 'hbox');
    topPaneElement.id = 'timeline-overview-panel';

    this.#minimapComponent.show(topPaneElement);
    this.#minimapComponent.addEventListener(PerfUI.TimelineOverviewPane.Events.OVERVIEW_PANE_MOUSE_MOVE, event => {
      this.flameChart.addTimestampMarkerOverlay(event.data.timeInMicroSeconds);
    });
    this.#minimapComponent.addEventListener(PerfUI.TimelineOverviewPane.Events.OVERVIEW_PANE_MOUSE_LEAVE, async () => {
      await this.flameChart.removeTimestampMarkerOverlay();
    });

    this.statusPaneContainer = this.timelinePane.element.createChild('div', 'status-pane-container fill');

    this.createFileSelector();

    SDK.TargetManager.TargetManager.instance().addModelListener(
        SDK.ResourceTreeModel.ResourceTreeModel, SDK.ResourceTreeModel.Events.Load, this.loadEventFired, this);

    this.flameChart = new TimelineFlameChartView(this);
    this.element.addEventListener(
        'toggle-popover', event => this.flameChart.togglePopover((event as CustomEvent).detail));

    this.#onMainEntryHovered = this.#onEntryHovered.bind(this, this.flameChart.getMainDataProvider());
    this.flameChart.getMainFlameChart().addEventListener(
        PerfUI.FlameChart.Events.ENTRY_HOVERED, this.#onMainEntryHovered);

    this.flameChart.addEventListener(TimelineFlameChartViewEvents.ENTRY_LABEL_ANNOTATION_CLICKED, event => {
      const selection = selectionFromEvent(event.data.entry);
      this.select(selection);
    });

    this.searchableViewInternal = new UI.SearchableView.SearchableView(this.flameChart, null);
    this.searchableViewInternal.setMinimumSize(0, 100);
    this.searchableViewInternal.setMinimalSearchQuerySize(2);  // At 1 it can introduce a bit of jank.
    this.searchableViewInternal.element.classList.add('searchable-view');
    this.searchableViewInternal.show(this.timelinePane.element);
    this.flameChart.show(this.searchableViewInternal.element);
    this.flameChart.setSearchableView(this.searchableViewInternal);
    this.searchableViewInternal.hideWidget();

    this.#splitWidget.setMainWidget(this.timelinePane);
    this.#splitWidget.setSidebarWidget(this.#sideBar);
    this.#splitWidget.enableShowModeSaving();
    this.#splitWidget.show(this.element);

    this.flameChart.overlays().addEventListener(Overlays.Overlays.TimeRangeMouseOverEvent.eventName, event => {
      const {overlay} = event as Overlays.Overlays.TimeRangeMouseOverEvent;
      const overlayBounds = Overlays.Overlays.traceWindowContainingOverlays([overlay]);
      if (!overlayBounds) {
        return;
      }
      this.#minimapComponent.highlightBounds(overlayBounds, /* withBracket */ false);
    });

    this.flameChart.overlays().addEventListener(Overlays.Overlays.TimeRangeMouseOutEvent.eventName, () => {
      this.#minimapComponent.clearBoundsHighlight();
    });

    this.#sideBar.element.addEventListener(TimelineInsights.SidebarInsight.InsightDeactivated.eventName, () => {
      this.#setActiveInsight(null);
    });

    this.#sideBar.element.addEventListener(TimelineInsights.SidebarInsight.InsightActivated.eventName, event => {
      const {model, insightSetKey} = event;
      this.#setActiveInsight({model, insightSetKey});

      // Open the summary panel for the 3p insight.
      if (model.insightKey === Trace.Insights.Types.InsightKeys.THIRD_PARTIES) {
        void window.scheduler.postTask(() => {
          this.#openSummaryTab();
        }, {priority: 'background'});
      }
    });

    this.#sideBar.element.addEventListener(TimelineInsights.SidebarInsight.InsightProvideOverlays.eventName, event => {
      const {overlays, options} = event;

      void window.scheduler.postTask(() => {
        this.flameChart.setOverlays(overlays, options);

        const overlaysBounds = Overlays.Overlays.traceWindowContainingOverlays(overlays);
        if (overlaysBounds) {
          this.#minimapComponent.highlightBounds(overlaysBounds, /* withBracket */ true);
        } else {
          this.#minimapComponent.clearBoundsHighlight();
        }
      }, {priority: 'user-visible'});
    });

    this.#sideBar.contentElement.addEventListener(TimelineInsights.EventRef.EventReferenceClick.eventName, event => {
      this.select(selectionFromEvent(event.event));
    });

    this.#sideBar.element.addEventListener(TimelineComponents.Sidebar.RemoveAnnotation.eventName, event => {
      const {removedAnnotation} = (event as TimelineComponents.Sidebar.RemoveAnnotation);
      ModificationsManager.activeManager()?.removeAnnotation(removedAnnotation);
    });

    this.#sideBar.element.addEventListener(TimelineComponents.Sidebar.RevealAnnotation.eventName, event => {
      this.flameChart.revealAnnotation(event.annotation);
    });

    this.#sideBar.element.addEventListener(TimelineInsights.SidebarInsight.InsightSetHovered.eventName, event => {
      if (event.bounds) {
        this.#minimapComponent.highlightBounds(event.bounds, /* withBracket */ true);
      } else {
        this.#minimapComponent.clearBoundsHighlight();
      }
    });

    this.#sideBar.element.addEventListener(TimelineInsights.SidebarInsight.InsightSetZoom.eventName, event => {
      TraceBounds.TraceBounds.BoundsManager.instance().setTimelineVisibleWindow(
          event.bounds, {ignoreMiniMapBounds: true, shouldAnimate: true});
    });

    this.onMemoryModeChanged();
    this.populateToolbar();
    // The viewMode is set by default to the landing page, so we don't call
    // `#changeView` here and can instead directly call showLandingPage();
    this.#showLandingPage();
    this.updateTimelineControls();

    SDK.TargetManager.TargetManager.instance().addEventListener(
        SDK.TargetManager.Events.SUSPEND_STATE_CHANGED, this.onSuspendStateChanged, this);
    const profilerModels = SDK.TargetManager.TargetManager.instance().models(SDK.CPUProfilerModel.CPUProfilerModel);
    for (const model of profilerModels) {
      for (const message of model.registeredConsoleProfileMessages) {
        this.consoleProfileFinished(message);
      }
    }
    SDK.TargetManager.TargetManager.instance().observeModels(
        SDK.CPUProfilerModel.CPUProfilerModel,
        {
          modelAdded: (model: SDK.CPUProfilerModel.CPUProfilerModel) => {
            model.addEventListener(
                SDK.CPUProfilerModel.Events.CONSOLE_PROFILE_FINISHED, event => this.consoleProfileFinished(event.data));
          },
          modelRemoved: (_model: SDK.CPUProfilerModel.CPUProfilerModel) => {

          },
        },
    );
    SDK.TargetManager.TargetManager.instance().observeTargets({
      targetAdded: (target: SDK.Target.Target) => {
        if (target !== SDK.TargetManager.TargetManager.instance().primaryPageTarget()) {
          return;
        }
        this.primaryPageTargetPromiseCallback(target);
      },
      targetRemoved: (_: SDK.Target.Target) => {},
    });
  }

  #setActiveInsight(insight: TimelineComponents.Sidebar.ActiveInsight|null): void {
    // When an insight is selected, ensure that the 3P checkbox is disabled
    // to avoid dimming interference.
    if (insight) {
      this.#splitWidget.showBoth();
    }
    this.#sideBar.setActiveInsight(insight);
    this.flameChart.setActiveInsight(insight);

    if (insight) {
      const selectedInsight = new SelectedInsight(insight);
      UI.Context.Context.instance().setFlavor(SelectedInsight, selectedInsight);
    } else {
      UI.Context.Context.instance().setFlavor(SelectedInsight, null);
    }
  }

  /**
   * This "disables" the 3P checkbox in the toolbar.
   * Disabling here does a couple of things:
   * 1) makes the checkbox dimmed and unclickable
   * 2) gives the checkbox UI an indeterminate state
   */
  set3PCheckboxDisabled(disabled: boolean): void {
    if (Root.Runtime.experiments.isEnabled(Root.Runtime.ExperimentName.TIMELINE_DIM_UNRELATED_EVENTS)) {
      this.#thirdPartyCheckbox?.applyEnabledState(!disabled);
      this.#thirdPartyCheckbox?.setIndeterminate(disabled);
    }
  }

  static instance(opts: {
    forceNew: boolean|null,
    isNode: boolean,
    traceModel?: Trace.TraceModel.Model,
  }|undefined = {forceNew: null, isNode: false}): TimelinePanel {
    const {forceNew, isNode: isNodeMode} = opts;
    isNode = isNodeMode;

    // [RN] Used to scope down available features for React Native targets
    isReactNative = Root.Runtime.experiments.isEnabled(
      Root.Runtime.ExperimentName.REACT_NATIVE_SPECIFIC_UI,
    );

    if (!timelinePanelInstance || forceNew) {
      timelinePanelInstance = new TimelinePanel(opts.traceModel);
    }

    return timelinePanelInstance;
  }
  static removeInstance(): void {
    // TODO(crbug.com/358583420): Simplify attached data management
    // so that we don't have to maintain all of these singletons.
    Utils.SourceMapsResolver.SourceMapsResolver.clearResolvedNodeNames();
    Trace.Helpers.SyntheticEvents.SyntheticEventsManager.reset();
    TraceBounds.TraceBounds.BoundsManager.removeInstance();
    ModificationsManager.reset();
    ActiveFilters.removeInstance();
    timelinePanelInstance = undefined;
  }

  #instantiateNewModel(): Trace.TraceModel.Model {
    const config = Trace.Types.Configuration.defaults();
    config.showAllEvents = Root.Runtime.experiments.isEnabled('timeline-show-all-events');
    config.includeRuntimeCallStats = Root.Runtime.experiments.isEnabled('timeline-v8-runtime-call-stats');
    config.debugMode = Root.Runtime.experiments.isEnabled(Root.Runtime.ExperimentName.TIMELINE_DEBUG_MODE);

    return Trace.TraceModel.Model.createWithAllHandlers(config);
  }

  static extensionDataVisibilitySetting(): Common.Settings.Setting<boolean> {
    // Calling this multiple times doesn't recreate the setting.
    // Instead, after the second call, the cached setting is returned.
    return Common.Settings.Settings.instance().createSetting('timeline-show-extension-data', true);
  }
  override searchableView(): UI.SearchableView.SearchableView|null {
    return this.searchableViewInternal;
  }

  override wasShown(): void {
    super.wasShown();
    UI.Context.Context.instance().setFlavor(TimelinePanel, this);
    // Record the performance tool load time.
    Host.userMetrics.panelLoaded('timeline', 'DevTools.Launch.Timeline');

    const cruxManager = CrUXManager.CrUXManager.instance();
    cruxManager.addEventListener(CrUXManager.Events.FIELD_DATA_CHANGED, this.#onFieldDataChanged, this);
    this.#onFieldDataChanged();
  }

  override willHide(): void {
    UI.Context.Context.instance().setFlavor(TimelinePanel, null);
    this.#historyManager.cancelIfShowing();

    const cruxManager = CrUXManager.CrUXManager.instance();
    cruxManager.removeEventListener(CrUXManager.Events.FIELD_DATA_CHANGED, this.#onFieldDataChanged, this);
  }

  #onFieldDataChanged(): void {
    const recs = Utils.Helpers.getThrottlingRecommendations();
    this.cpuThrottlingSelect?.updateRecommendedOption(recs.cpuOption);
    this.networkThrottlingSelect?.updateRecommendedConditions(recs.networkConditions);
  }

  loadFromEvents(events: Trace.Types.Events.Event[]): void {
    if (this.state !== State.IDLE) {
      return;
    }
    this.prepareToLoadTimeline();
    this.loader = TimelineLoader.loadFromEvents(events, this);
  }

  getFlameChart(): TimelineFlameChartView {
    return this.flameChart;
  }

  getMinimap(): TimelineMiniMap {
    return this.#minimapComponent;
  }

  /**
   * Determine if two view modes are equivalent. Useful because if {@see
   * #changeView} gets called and the new mode is identical to the current,
   * we can bail without doing any UI updates.
   */
  #viewModesEquivalent(m1: ViewMode, m2: ViewMode): boolean {
    if (m1.mode === 'LANDING_PAGE' && m2.mode === 'LANDING_PAGE') {
      return true;
    }

    if (m1.mode === 'STATUS_PANE_OVERLAY' && m2.mode === 'STATUS_PANE_OVERLAY') {
      return true;
    }

    // VIEWING_TRACE views are only equivalent if their traceIndex is the same.
    if (m1.mode === 'VIEWING_TRACE' && m2.mode === 'VIEWING_TRACE' && m1.traceIndex === m2.traceIndex) {
      return true;
    }
    return false;
  }

  #uninstallSourceMapsResolver(): void {
    if (this.#sourceMapsResolver) {
      // this set of NodeNames is cached by PIDs, so we clear it so we don't
      // use incorrect names from another trace that might happen to share
      // PID/TIDs.
      Utils.SourceMapsResolver.SourceMapsResolver.clearResolvedNodeNames();

      this.#sourceMapsResolver.removeEventListener(
          Utils.SourceMapsResolver.SourceMappingsUpdated.eventName, this.#onSourceMapsNodeNamesResolvedBound);
      this.#sourceMapsResolver.uninstall();
      this.#sourceMapsResolver = null;
    }
  }

  #removeStatusPane(): void {
    if (this.statusPane) {
      this.statusPane.remove();
    }
    this.statusPane = null;
  }

  #changeView(newMode: ViewMode): void {
    if (this.#viewModesEquivalent(this.#viewMode, newMode)) {
      return;
    }

    if (this.#viewMode.mode === 'VIEWING_TRACE') {
      // If the current / about to be "old" view was viewing a trace
      // we also uninstall any source maps resolver for the trace that was active.
      // If the user swaps back to this trace via the history dropdown, this will be reinstated.
      this.#uninstallSourceMapsResolver();

      // Store any modifications (e.g. annotations) that the user has created
      // on the current trace before we move away to a new view.
      this.#saveModificationsForActiveTrace();
    }

    this.#viewMode = newMode;
    this.updateTimelineControls();

    /**
     * Note that the TimelinePanel UI is really rendered in two distinct layers.
     * 1. status-pane-container: this is what renders both the StatusPane
     *    loading modal AND the landing page.
     *    What is important to note is that this renders ON TOP of the
     *    SearchableView widget, which is what holds the FlameChartView.
     *
     * 2. SearchableView: this is the container that renders
     *    TimelineFlameChartView and the rest of the flame chart code.
     *
     * What this layering means is that when we swap to the LANDING_PAGE or
     * STATUS_PANE_OVERLAY view, we don't actually need to reset the
     * SearchableView that is rendered behind it, because it won't be visible
     * and will be hidden behind the StatusPane/Landing Page.
     *
     * So the only time we update this SearchableView is when the user goes to
     * view a trace. That is why in the switch() statement below you won't see
     * any code that resets the SearchableView because we don't need to. We do
     * mark it as hidden, but mainly so the user can't accidentally use Cmd-F
     * to search a hidden view.
     */
    switch (newMode.mode) {
      case 'LANDING_PAGE': {
        this.#removeStatusPane();
        this.#showLandingPage();

        // Whilst we don't reset this, we hide it, mainly so the user cannot
        // hit Ctrl/Cmd-F and try to search when it isn't visible.
        this.searchableViewInternal.hideWidget();
        return;
      }

      case 'VIEWING_TRACE': {
        this.#hideLandingPage();
        this.#setModelForActiveTrace();
        this.#removeStatusPane();
        this.#showSidebarIfRequired();
        this.flameChart.dimThirdPartiesIfRequired();
        return;
      }

      case 'STATUS_PANE_OVERLAY': {
        // We don't manage the StatusPane UI here; it is done in the
        // recordingStarted/recordingProgress callbacks, but we do make sure we
        // hide the landing page.
        this.#hideLandingPage();

        // We also hide the sidebar - else if the user is viewing a trace and
        // then load/record another, the sidebar remains visible.
        this.#hideSidebar();
        return;
      }
      default:
        Platform.assertNever(newMode, 'Unsupported TimelinePanel viewMode');
    }
  }

  #activeTraceIndex(): number|null {
    if (this.#viewMode.mode === 'VIEWING_TRACE') {
      return this.#viewMode.traceIndex;
    }
    return null;
  }

  /**
   * NOTE: this method only exists to enable some layout tests to be migrated to the new engine.
   * DO NOT use this method within DevTools. It is marked as deprecated so
   * within DevTools you are warned when using the method.
   * @deprecated
   **/
  getParsedTraceForLayoutTests(): Trace.Handlers.Types.ParsedTrace {
    const traceIndex = this.#activeTraceIndex();
    if (traceIndex === null) {
      throw new Error('No trace index active.');
    }
    const data = this.#traceEngineModel.parsedTrace(traceIndex);
    if (data === null) {
      throw new Error('No trace engine data found.');
    }
    return data;
  }

  /**
   * NOTE: this method only exists to enable some layout tests to be migrated to the new engine.
   * DO NOT use this method within DevTools. It is marked as deprecated so
   * within DevTools you are warned when using the method.
   * @deprecated
   **/
  getTraceEngineRawTraceEventsForLayoutTests(): readonly Trace.Types.Events.Event[] {
    const traceIndex = this.#activeTraceIndex();
    if (traceIndex === null) {
      throw new Error('No trace index active.');
    }
    const data = this.#traceEngineModel.rawTraceEvents(traceIndex);
    if (data === null) {
      throw new Error('No trace engine data found.');
    }
    return data;
  }

  #onEntryHovered(dataProvider: TimelineFlameChartDataProvider, event: Common.EventTarget.EventTargetEvent<number>):
      void {
    const entryIndex = event.data;
    if (entryIndex === -1) {
      this.#minimapComponent.clearBoundsHighlight();
      return;
    }
    const traceEvent = dataProvider.eventByIndex(entryIndex);
    if (!traceEvent) {
      return;
    }
    const bounds = Trace.Helpers.Timing.traceWindowFromEvent(traceEvent);
    this.#minimapComponent.highlightBounds(bounds, /* withBracket */ false);
  }

  private loadFromCpuProfile(profile: Protocol.Profiler.Profile|null): void {
    if (this.state !== State.IDLE || profile === null) {
      return;
    }
    this.prepareToLoadTimeline();
    this.loader = TimelineLoader.loadFromCpuProfile(profile, this);
  }

  private setState(state: State): void {
    this.state = state;
    this.updateTimelineControls();
  }

  private createSettingCheckbox(setting: Common.Settings.Setting<boolean>, tooltip: Platform.UIString.LocalizedString):
      UI.Toolbar.ToolbarSettingCheckbox {
    const checkboxItem = new UI.Toolbar.ToolbarSettingCheckbox(setting, tooltip);
    this.recordingOptionUIControls.push(checkboxItem);
    return checkboxItem;
  }

  #addSidebarIconToToolbar(): void {
    if (this.panelToolbar.hasItem(this.#sidebarToggleButton)) {
      return;
    }

    this.panelToolbar.prependToolbarItem(this.#sidebarToggleButton);
  }

  /**
   * Used when the user deletes their last trace and is taken back to the
   * landing page - we don't add this icon until there is a trace loaded.
   */
  #removeSidebarIconFromToolbar(): void {
    this.panelToolbar.removeToolbarItem(this.#sidebarToggleButton);
  }

  #populateDownloadMenu(contextMenu: UI.ContextMenu.ContextMenu): void {
    contextMenu.viewSection().appendItem(i18nString(UIStrings.saveTraceWithAnnotationsMenuOption), () => {
      Host.userMetrics.actionTaken(Host.UserMetrics.Action.PerfPanelTraceExported);
      void this.saveToFile(/* isEnhancedTrace */ false, /* addModifications */ true);
    }, {
      jslogContext: 'timeline.save-to-file-with-annotations',
    });
    contextMenu.viewSection().appendItem(i18nString(UIStrings.saveTraceWithoutAnnotationsMenuOption), () => {
      Host.userMetrics.actionTaken(Host.UserMetrics.Action.PerfPanelTraceExported);
      void this.saveToFile();
    }, {
      jslogContext: 'timeline.save-to-file-without-annotations',
    });
  }

  private populateToolbar(): void {
    // Record
    this.panelToolbar.appendToolbarItem(UI.Toolbar.Toolbar.createActionButton(this.toggleRecordAction));
<<<<<<< HEAD
    // See https://docs.google.com/document/d/1_mtLIHEd9bFQN4xWBSVDR357GaRo56khB1aOxgWDeu4/edit?tab=t.0 for context.
    if (!isReactNative && this.recordReloadAction !== null) {
      this.panelToolbar.appendToolbarItem(UI.Toolbar.Toolbar.createActionButton(this.recordReloadAction));
    }
    this.clearButton = new UI.Toolbar.ToolbarButton(i18nString(UIStrings.clear), 'clear');
    this.clearButton.addEventListener(UI.Toolbar.ToolbarButton.Events.Click, () => this.onClearButton());
=======
    this.panelToolbar.appendToolbarItem(UI.Toolbar.Toolbar.createActionButton(this.recordReloadAction));
    this.clearButton = new UI.Toolbar.ToolbarButton(i18nString(UIStrings.clear), 'clear', undefined, 'timeline.clear');
    this.clearButton.addEventListener(UI.Toolbar.ToolbarButton.Events.CLICK, () => this.onClearButton());
>>>>>>> 8120d26b
    this.panelToolbar.appendToolbarItem(this.clearButton);

    // Load / SaveCLICK
    this.loadButton =
        new UI.Toolbar.ToolbarButton(i18nString(UIStrings.loadProfile), 'import', undefined, 'timeline.load-from-file');
    this.loadButton.addEventListener(UI.Toolbar.ToolbarButton.Events.CLICK, () => {
      Host.userMetrics.actionTaken(Host.UserMetrics.Action.PerfPanelTraceImported);
      this.selectFileToLoad();
    });

    this.saveButton = new UI.Toolbar.ToolbarMenuButton(
        this.#populateDownloadMenu.bind(this), true, true, 'timeline.save-to-file-more-options', 'download');
    this.saveButton.setTitle(i18nString(UIStrings.saveProfile));

    if (Root.Runtime.experiments.isEnabled(Root.Runtime.ExperimentName.TIMELINE_ENHANCED_TRACES)) {
      this.saveButton.element.addEventListener('contextmenu', event => {
        event.preventDefault();
        event.stopPropagation();

        if (event.ctrlKey || event.button === 2) {
          const contextMenu = new UI.ContextMenu.ContextMenu(event);
          contextMenu.saveSection().appendItem(i18nString(UIStrings.exportNormalTraces), () => {
            void this.saveToFile();
          });
          contextMenu.saveSection().appendItem(i18nString(UIStrings.exportEnhancedTraces), () => {
            void this.saveToFile(/* isEnhancedTrace */ true);
          });

          void contextMenu.show();
        } else {
          void this.saveToFile();
        }
      });
    }

    this.panelToolbar.appendSeparator();
    this.panelToolbar.appendToolbarItem(this.loadButton);
    this.panelToolbar.appendToolbarItem(this.saveButton);

    // History
    this.panelToolbar.appendSeparator();

    if (!isNode) {
      this.homeButton = new UI.Toolbar.ToolbarButton(
          i18nString(UIStrings.backToLiveMetrics), 'home', undefined, 'timeline.back-to-live-metrics');
      this.homeButton.addEventListener(UI.Toolbar.ToolbarButton.Events.CLICK, () => {
        this.#changeView({mode: 'LANDING_PAGE'});
        this.#historyManager.navigateToLandingPage();
      });
      this.panelToolbar.appendToolbarItem(this.homeButton);
      this.panelToolbar.appendSeparator();
    }

    this.panelToolbar.appendToolbarItem(this.#historyManager.button());
    this.panelToolbar.appendSeparator();

    // View
    this.panelToolbar.appendSeparator();
    if (!isNode && !isReactNative) {
      this.showScreenshotsToolbarCheckbox =
          this.createSettingCheckbox(this.showScreenshotsSetting, i18nString(UIStrings.captureScreenshots));
      this.panelToolbar.appendToolbarItem(this.showScreenshotsToolbarCheckbox);
    }

    // See https://docs.google.com/document/d/1_mtLIHEd9bFQN4xWBSVDR357GaRo56khB1aOxgWDeu4/edit?tab=t.0 for context.
    if (!isReactNative && this.showMemorySetting !== null) {
      this.showMemoryToolbarCheckbox =
        this.createSettingCheckbox(this.showMemorySetting, i18nString(UIStrings.showMemoryTimeline));
      this.panelToolbar.appendToolbarItem(this.showMemoryToolbarCheckbox);
    }

    // GC
    this.panelToolbar.appendToolbarItem(UI.Toolbar.Toolbar.createActionButton('components.collect-garbage'));

    // Ignore list setting
    this.panelToolbar.appendSeparator();
    const showIgnoreListSetting = new TimelineComponents.IgnoreListSetting.IgnoreListSetting();
    this.panelToolbar.appendToolbarItem(new UI.Toolbar.ToolbarItem(showIgnoreListSetting));

    if (this.#dimThirdPartiesSetting) {
      const dimThirdPartiesCheckbox =
          this.createSettingCheckbox(this.#dimThirdPartiesSetting, i18nString(UIStrings.thirdPartiesByThirdPartyWeb));
      this.#thirdPartyCheckbox = dimThirdPartiesCheckbox;
      this.panelToolbar.appendToolbarItem(dimThirdPartiesCheckbox);
    }

    // Isolate selector
    if (isNode) {
      const isolateSelector = new IsolateSelector();
      this.panelToolbar.appendSeparator();
      this.panelToolbar.appendToolbarItem(isolateSelector);
    }

    // Settings
    if (!isNode && !isReactNative) {
      this.panelRightToolbar.appendSeparator();
      this.panelRightToolbar.appendToolbarItem(this.showSettingsPaneButton);
    }
  }

  #setupNavigationSetting(): HTMLElement {
    const currentNavSetting = Common.Settings.moduleSetting('flamechart-selected-navigation').get();
    const hideTheDialogForTests: string|null = localStorage.getItem('hide-shortcuts-dialog-for-test');
    const userHadShortcutsDialogOpenedOnce = this.#userHadShortcutsDialogOpenedOnce.get();

    this.#shortcutsDialog.prependElement(this.#navigationRadioButtons);
    // Add the shortcuts dialog button to the toolbar.
    const dialogToolbarItem = new UI.Toolbar.ToolbarItem(this.#shortcutsDialog);
    dialogToolbarItem.element.setAttribute(
        'jslog', `${VisualLogging.action().track({click: true}).context('timeline.shortcuts-dialog-toggle')}`);

    this.panelRightToolbar.appendToolbarItem(dialogToolbarItem);
    this.#updateNavigationSettingSelection();
    // The setting could have been changed from the Devtools Settings. Therefore, we
    // need to update the radio buttons selection when the dialog is open.
    this.#shortcutsDialog.addEventListener('click', this.#updateNavigationSettingSelection.bind(this));
    this.#shortcutsDialog.data = {
      shortcuts: this.#getShortcutsInfo(currentNavSetting === 'classic'),
      open: !userHadShortcutsDialogOpenedOnce && hideTheDialogForTests !== 'true' &&
          !Host.InspectorFrontendHost.isUnderTest(),
    };

    this.#navigationRadioButtons.classList.add('nav-radio-buttons');
    UI.ARIAUtils.markAsRadioGroup(this.#navigationRadioButtons);
    // Change EventListener is only triggered when the radio button is selected
    this.#modernNavRadioButton.radio.addEventListener('change', () => {
      this.#shortcutsDialog.data = {shortcuts: this.#getShortcutsInfo(/* isNavClassic */ false)};
      Common.Settings.moduleSetting('flamechart-selected-navigation').set('modern');
    });
    this.#classicNavRadioButton.radio.addEventListener('change', () => {
      this.#shortcutsDialog.data = {shortcuts: this.#getShortcutsInfo(/* isNavClassic */ true)};
      Common.Settings.moduleSetting('flamechart-selected-navigation').set('classic');
    });

    this.#navigationRadioButtons.appendChild(this.#modernNavRadioButton.label);
    this.#navigationRadioButtons.appendChild(this.#classicNavRadioButton.label);

    this.#userHadShortcutsDialogOpenedOnce.set(true);
    return this.#navigationRadioButtons;
  }

  #updateNavigationSettingSelection(): void {
    const currentNavSetting = Common.Settings.moduleSetting('flamechart-selected-navigation').get();
    if (currentNavSetting === 'classic') {
      this.#classicNavRadioButton.radio.checked = true;
      Host.userMetrics.navigationSettingAtFirstTimelineLoad(
          Host.UserMetrics.TimelineNavigationSetting.SWITCHED_TO_CLASSIC);
    } else if (currentNavSetting === 'modern') {
      this.#modernNavRadioButton.radio.checked = true;
      Host.userMetrics.navigationSettingAtFirstTimelineLoad(
          Host.UserMetrics.TimelineNavigationSetting.SWITCHED_TO_MODERN);
    }
  }

  #getShortcutsInfo(isNavClassic: boolean): Dialogs.ShortcutDialog.Shortcut[] {
    if (isNavClassic) {
      return [
        {title: i18nString(UIStrings.timelineScrollUpDown), bindings: [['Shift', 'Scroll up/down'], ['Shift', '↑/↓']]},
        {
          title: i18nString(UIStrings.timelinePanLeftRight),
          bindings: [['Shift', '←/→'], ['Scroll left/right'], ['A/D']]
        },
        {title: i18nString(UIStrings.timelineZoomInOut), bindings: [['Scroll up/down'], ['W/S'], ['+/-']]},
        {title: i18nString(UIStrings.timelineFastZoomInOut), bindings: [['Shift', 'W/S'], ['Shift', '+/-']]},
      ];
    }

    return [
      {title: i18nString(UIStrings.timelineScrollUpDown), bindings: [['Scroll up/down'], ['Shift', '↑/↓']]},
      {
        title: i18nString(UIStrings.timelinePanLeftRight),
        bindings: [['Shift', 'Scroll up/down'], ['Scroll left/right'], ['Shift', '←/→'], ['A/D']],
      },
      {
        title: i18nString(UIStrings.timelineZoomInOut),
        bindings: [[Host.Platform.isMac() ? '⌘' : 'Ctrl', 'Scroll up/down'], ['W/S'], ['+/-']],
      },
      {title: i18nString(UIStrings.timelineFastZoomInOut), bindings: [['Shift', 'W/S'], ['Shift', '+/-']]},
    ];
  }

  private createSettingsPane(): void {
    this.showSettingsPaneSetting =
        Common.Settings.Settings.instance().createSetting('timeline-show-settings-toolbar', false);
    this.showSettingsPaneButton = new UI.Toolbar.ToolbarSettingToggle(
        this.showSettingsPaneSetting, 'gear', i18nString(UIStrings.captureSettings), 'gear-filled',
        'timeline-settings-toggle');
    SDK.NetworkManager.MultitargetNetworkManager.instance().addEventListener(
        SDK.NetworkManager.MultitargetNetworkManager.Events.CONDITIONS_CHANGED, this.updateShowSettingsToolbarButton,
        this);
    SDK.CPUThrottlingManager.CPUThrottlingManager.instance().addEventListener(
        SDK.CPUThrottlingManager.Events.RATE_CHANGED, this.updateShowSettingsToolbarButton, this);
    this.disableCaptureJSProfileSetting.addChangeListener(this.updateShowSettingsToolbarButton, this);
    this.captureLayersAndPicturesSetting.addChangeListener(this.updateShowSettingsToolbarButton, this);
    this.captureSelectorStatsSetting.addChangeListener(this.updateShowSettingsToolbarButton, this);

    this.settingsPane = this.element.createChild('div', 'timeline-settings-pane');
    this.settingsPane.setAttribute('jslog', `${VisualLogging.pane('timeline-settings-pane').track({resize: true})}`);

    this.settingsPane.append(UI.SettingsUI.createSettingCheckbox(
        this.disableCaptureJSProfileSetting.title(), this.disableCaptureJSProfileSetting,
        i18nString(UIStrings.disablesJavascriptSampling)));

    const cpuThrottlingPane = this.settingsPane.createChild('div');
    cpuThrottlingPane.append(i18nString(UIStrings.cpu));
    this.cpuThrottlingSelect = MobileThrottling.ThrottlingManager.throttlingManager().createCPUThrottlingSelector();
    cpuThrottlingPane.append(this.cpuThrottlingSelect.control.element);

    this.settingsPane.append(UI.SettingsUI.createSettingCheckbox(
        this.captureLayersAndPicturesSetting.title(), this.captureLayersAndPicturesSetting,
        i18nString(UIStrings.capturesAdvancedPaint)));

    const networkThrottlingPane = this.settingsPane.createChild('div');
    networkThrottlingPane.append(i18nString(UIStrings.network));
    networkThrottlingPane.append(this.createNetworkConditionsSelectToolbarItem().element);

    this.settingsPane.append(UI.SettingsUI.createSettingCheckbox(
        this.captureSelectorStatsSetting.title(), this.captureSelectorStatsSetting,
        i18nString(UIStrings.capturesSelectorStats)));

    const thirdPartyCheckbox =
        this.createSettingCheckbox(this.#thirdPartyTracksSetting, i18nString(UIStrings.showDataAddedByExtensions));

    const localLink = UI.XLink.XLink.create(
        'https://developer.chrome.com/docs/devtools/performance/extension', i18nString(UIStrings.learnMore));
    // Has to be done in JS because the element is inserted into the
    // checkbox's shadow DOM so any styling into timelinePanel.css would
    // not apply.
    localLink.style.marginLeft = '5px';
    thirdPartyCheckbox.element.shadowRoot?.appendChild(localLink);
    this.settingsPane.append(thirdPartyCheckbox.element);

    this.showSettingsPaneSetting.addChangeListener(this.updateSettingsPaneVisibility.bind(this));
    this.updateSettingsPaneVisibility();
  }

  private createNetworkConditionsSelectToolbarItem(): UI.Toolbar.ToolbarComboBox {
    const toolbarItem = new UI.Toolbar.ToolbarComboBox(null, i18nString(UIStrings.networkConditions));
    this.networkThrottlingSelect =
        MobileThrottling.ThrottlingManager.throttlingManager().createNetworkThrottlingSelector(toolbarItem.element);
    return toolbarItem;
  }

  private prepareToLoadTimeline(): void {
    console.assert(this.state === State.IDLE);
    this.setState(State.LOADING);
  }

  private createFileSelector(): void {
    if (this.fileSelectorElement) {
      this.fileSelectorElement.remove();
    }
    // .gz is far more popular than .gzip, but both are valid.
    this.fileSelectorElement =
        UI.UIUtils.createFileSelectorElement(this.loadFromFile.bind(this), '.json,.gz,.gzip,.cpuprofile');
    this.timelinePane.element.appendChild(this.fileSelectorElement);
  }

  private contextMenu(event: Event): void {
    // Do not show this Context menu on FlameChart entries because we have a different context menu for FlameChart entries
    const mouseEvent = (event as MouseEvent);
    if (this.flameChart.getMainFlameChart().coordinatesToEntryIndex(mouseEvent.offsetX, mouseEvent.offsetY) !== -1) {
      return;
    }
    const contextMenu = new UI.ContextMenu.ContextMenu(event, {useSoftMenu: true});
    contextMenu.appendItemsAtLocation('timelineMenu');
    void contextMenu.show();
  }

  async saveToFile(isEnhancedTrace = false, addModifications = false): Promise<void> {
    if (this.state !== State.IDLE) {
      return;
    }
    if (this.#viewMode.mode !== 'VIEWING_TRACE') {
      return;
    }
    let traceEvents = this.#traceEngineModel.rawTraceEvents(this.#viewMode.traceIndex);
    const metadata = this.#traceEngineModel.metadata(this.#viewMode.traceIndex);
    if (!traceEvents) {
      return;
    }

    if (!isEnhancedTrace ||
        !Root.Runtime.experiments.isEnabled(Root.Runtime.ExperimentName.TIMELINE_COMPILED_SOURCES)) {
      traceEvents = traceEvents.filter(event => {
        return event.cat !== 'disabled-by-default-devtools.v8-source-rundown-sources';
      });
    }

    if (metadata) {
      metadata.modifications = addModifications ? ModificationsManager.activeManager()?.toJSON() : undefined;
      metadata.enhancedTraceVersion =
          isEnhancedTrace ? SDK.EnhancedTracesParser.EnhancedTracesParser.enhancedTraceVersion : undefined;
    }

    const traceStart = Platform.DateUtilities.toISO8601Compact(new Date());
    let fileName: Platform.DevToolsPath.RawPathString;
    if (metadata?.dataOrigin === Trace.Types.File.DataOrigin.CPU_PROFILE) {
      fileName = `CPU-${traceStart}.cpuprofile` as Platform.DevToolsPath.RawPathString;
    } else if (metadata?.enhancedTraceVersion) {
      fileName = `EnhancedTraces-${traceStart}.json` as Platform.DevToolsPath.RawPathString;
    } else {
      fileName = `Trace-${traceStart}.json` as Platform.DevToolsPath.RawPathString;
    }

    try {
      // TODO(crbug.com/1456818): Extract this logic and add more tests.
      let traceAsString;
      if (metadata?.dataOrigin === Trace.Types.File.DataOrigin.CPU_PROFILE) {
        const profileEvent = traceEvents.find(e => e.name === 'CpuProfile');
        if (!profileEvent?.args?.data) {
          return;
        }
        const profileEventData = profileEvent.args?.data;
        if (profileEventData.hasOwnProperty('cpuProfile')) {
          // TODO(crbug.com/1456799): Currently use a hack way because we can't differentiate
          // cpuprofile from trace events when loading a file.
          // The loader will directly add the fake trace created from CpuProfile to the tracingModel.
          // And there is where the old saving logic saves the cpuprofile.
          // This will be solved when the CPUProfileHandler is done. Then we can directly get it
          // from the new traceEngine
          const profile = (profileEventData as {cpuProfile: Protocol.Profiler.Profile}).cpuProfile;
          traceAsString = cpuprofileJsonGenerator(profile);
        }
      } else {
        const formattedTraceIter = traceJsonGenerator(traceEvents, {
          ...metadata,
          sourceMaps: isEnhancedTrace ? metadata?.sourceMaps : undefined,
        });
        traceAsString = Array.from(formattedTraceIter).join('');
      }
      if (!traceAsString) {
        throw new Error('Trace content empty');
      }
      await Workspace.FileManager.FileManager.instance().save(
          fileName, traceAsString, true /* forceSaveAs */, false /* isBase64 */);
      Workspace.FileManager.FileManager.instance().close(fileName);
    } catch (error) {
      console.error(error.stack);
      if (error.name === 'AbortError') {
        // The user cancelled the action, so this is not an error we need to report.
        return;
      }
      Common.Console.Console.instance().error(
          i18nString(UIStrings.failedToSaveTimelineSS, {PH1: error.message, PH2: error.name}));
    }
  }

  async showHistoryDropdown(): Promise<void> {
    const recordingData = await this.#historyManager.showHistoryDropDown();
    if (recordingData) {
      if (recordingData.type === 'LANDING_PAGE') {
        this.#changeView({mode: 'LANDING_PAGE'});
      } else {
        this.#changeView({
          mode: 'VIEWING_TRACE',
          traceIndex: recordingData.parsedTraceIndex,
        });
      }
    }
  }

  navigateHistory(direction: number): boolean {
    const recordingData = this.#historyManager.navigate(direction);
    // When navigating programatically, you cannot navigate to the landing page
    // view, so we can discount that possibility here.
    if (recordingData && recordingData.type === 'TRACE_INDEX') {
      this.#changeView({
        mode: 'VIEWING_TRACE',
        traceIndex: recordingData.parsedTraceIndex,
      });
    }
    return true;
  }

  #saveModificationsForActiveTrace(): void {
    if (this.#viewMode.mode !== 'VIEWING_TRACE') {
      return;
    }
    const newModifications = ModificationsManager.activeManager()?.toJSON();
    if (newModifications) {
      this.#traceEngineModel.overrideModifications(this.#viewMode.traceIndex, newModifications);
    }
  }

  selectFileToLoad(): void {
    if (this.fileSelectorElement) {
      this.fileSelectorElement.click();
    }
  }

  async loadFromFile(file: File): Promise<void> {
    if (this.state !== State.IDLE) {
      return;
    }
    const maximumTraceFileLengthToDetermineEnhancedTraces = 5000;
    // We are expecting to locate the enhanced traces version within the first 5000
    // characters of the trace file if the given trace file is enhanced traces.
    // Doing so can avoid serializing the whole trace while needing to serialize
    // it again in rehydrated session for enhanced traces.
    const blob = file.slice(0, maximumTraceFileLengthToDetermineEnhancedTraces);
    const content = await blob.text();
    if (content.includes('enhancedTraceVersion')) {
      await window.scheduler.postTask(() => {
        this.#launchRehydratedSession(file);
      }, {priority: 'background'});
    } else {
      this.loader = await TimelineLoader.loadFromFile(file, this);
      this.prepareToLoadTimeline();
    }
    this.createFileSelector();
  }

  #launchRehydratedSession(file: File): void {
    let rehydratingWindow: Window|null = null;
    let pathToLaunch: string|null = null;
    const url = new URL(window.location.href);
    const pathToEntrypoint = url.pathname.slice(0, url.pathname.lastIndexOf('/'));
    url.pathname = `${pathToEntrypoint}/rehydrated_devtools_app.html`;
    pathToLaunch = url.toString();

    // Clarifying the window the code is referring to
    const hostWindow = window;
    function onMessageHandler(ev: MessageEvent): void {
      if (url && ev.data && ev.data.type === 'REHYDRATING_WINDOW_READY') {
        rehydratingWindow?.postMessage({type: 'REHYDRATING_TRACE_FILE', traceFile: file}, url.origin);
      }
      hostWindow.removeEventListener('message', onMessageHandler);
    }
    hostWindow.addEventListener('message', onMessageHandler);
    rehydratingWindow = hostWindow.open(pathToLaunch, /* target: */ undefined, 'noopener=false,popup=true');
  }

  async loadFromURL(url: Platform.DevToolsPath.UrlString): Promise<void> {
    if (this.state !== State.IDLE) {
      return;
    }
    this.prepareToLoadTimeline();
    this.loader = await TimelineLoader.loadFromURL(url, this);
  }

  private updateMiniMap(): void {
    if (this.#viewMode.mode !== 'VIEWING_TRACE') {
      return;
    }

    const parsedTrace = this.#traceEngineModel.parsedTrace(this.#viewMode.traceIndex);
    const isCpuProfile = this.#traceEngineModel.metadata(this.#viewMode.traceIndex)?.dataOrigin ===
        Trace.Types.File.DataOrigin.CPU_PROFILE;
    if (!parsedTrace) {
      return;
    }

    this.#minimapComponent.setData({
      parsedTrace,
      isCpuProfile,
      settings: {
        showScreenshots: this.showScreenshotsSetting.get(),
        showMemory: !isReactNative && this.showMemorySetting !== null && this.showMemorySetting.get(), // See https://docs.google.com/document/d/1_mtLIHEd9bFQN4xWBSVDR357GaRo56khB1aOxgWDeu4/edit?tab=t.0 for context.
      },
    });
  }

<<<<<<< HEAD
  private onModeChanged(): void {
    // See https://docs.google.com/document/d/1_mtLIHEd9bFQN4xWBSVDR357GaRo56khB1aOxgWDeu4/edit?tab=t.0 for context.
    this.flameChart.updateCountersGraphToggle(!isReactNative && this.showMemorySetting !== null && this.showMemorySetting.get());
=======
  private onMemoryModeChanged(): void {
    this.flameChart.updateCountersGraphToggle(this.showMemorySetting.get());
>>>>>>> 8120d26b
    this.updateMiniMap();
    this.doResize();
    this.select(null);
  }

  private onDimThirdPartiesChanged(): void {
    if (this.#viewMode.mode !== 'VIEWING_TRACE') {
      return;
    }
    this.flameChart.dimThirdPartiesIfRequired();
  }

  #extensionDataVisibilityChanged(): void {
    this.flameChart.rebuildDataForTrace();
  }

  private updateSettingsPaneVisibility(): void {
    if (isNode || isReactNative) {
      return;
    }
    if (this.showSettingsPaneSetting.get()) {
      this.showSettingsPaneButton.setToggled(true);
      this.settingsPane?.classList.remove('hidden');
    } else {
      this.showSettingsPaneButton.setToggled(false);
      this.settingsPane?.classList.add('hidden');
    }
  }

  private updateShowSettingsToolbarButton(): void {
    const messages: string[] = [];
    if (SDK.CPUThrottlingManager.CPUThrottlingManager.instance().cpuThrottlingRate() !== 1) {
      messages.push(i18nString(UIStrings.CpuThrottlingIsEnabled));
    }
    if (SDK.NetworkManager.MultitargetNetworkManager.instance().isThrottling()) {
      messages.push(i18nString(UIStrings.NetworkThrottlingIsEnabled));
    }
    if (this.captureLayersAndPicturesSetting.get()) {
      messages.push(i18nString(UIStrings.SignificantOverheadDueToPaint));
    }
    if (this.captureSelectorStatsSetting.get()) {
      messages.push(i18nString(UIStrings.SelectorStatsEnabled));
    }
    if (this.disableCaptureJSProfileSetting.get()) {
      messages.push(i18nString(UIStrings.JavascriptSamplingIsDisabled));
    }

    this.showSettingsPaneButton.setChecked(messages.length > 0);
    this.showSettingsPaneButton.element.style.setProperty('--dot-toggle-top', '16px');
    this.showSettingsPaneButton.element.style.setProperty('--dot-toggle-left', '15px');

    if (messages.length) {
      const tooltipElement = document.createElement('div');
      messages.forEach(message => {
        tooltipElement.createChild('div').textContent = message;
      });
      this.showSettingsPaneButton.setTitle(tooltipElement.textContent || '');
    } else {
      this.showSettingsPaneButton.setTitle(i18nString(UIStrings.captureSettings));
    }
  }

  private setUIControlsEnabled(enabled: boolean): void {
    this.recordingOptionUIControls.forEach(control => control.setEnabled(enabled));
  }

  async #evaluateInspectedURL(): Promise<Platform.DevToolsPath.UrlString> {
    if (!this.controller) {
      return Platform.DevToolsPath.EmptyUrlString;
    }

    // target.inspectedURL is reliably populated, however it lacks any url #hash
    const inspectedURL = this.controller.primaryPageTarget.inspectedURL();

    // We'll use the navigationHistory to acquire the current URL including hash
    const resourceTreeModel = this.controller.primaryPageTarget.model(SDK.ResourceTreeModel.ResourceTreeModel);
    const navHistory = resourceTreeModel && await resourceTreeModel.navigationHistory();
    if (!resourceTreeModel || !navHistory) {
      return inspectedURL;
    }

    const {currentIndex, entries} = navHistory;
    const navigationEntry = entries[currentIndex];
    return navigationEntry.url as Platform.DevToolsPath.UrlString;
  }

  async #navigateToAboutBlank(): Promise<void> {
    const aboutBlankNavigationComplete = new Promise<void>(async (resolve, reject) => {
      if (!this.controller) {
        reject('Could not find TimelineController');
        return;
      }
      const target = this.controller.primaryPageTarget;
      const resourceModel = target.model(SDK.ResourceTreeModel.ResourceTreeModel);
      if (!resourceModel) {
        reject('Could not load resourceModel');
        return;
      }

      // To clear out the page and any state from prior test runs, we
      // navigate to about:blank before initiating the trace recording.
      // Once we have navigated to about:blank, we start recording and
      // then navigate to the original page URL, to ensure we profile the
      // page load.
      function waitForAboutBlank(event: Common.EventTarget.EventTargetEvent<SDK.ResourceTreeModel.ResourceTreeFrame>):
          void {
        if (event.data.url === 'about:blank') {
          resolve();
        } else {
          reject(`Unexpected navigation to ${event.data.url}`);
        }
        resourceModel?.removeEventListener(SDK.ResourceTreeModel.Events.FrameNavigated, waitForAboutBlank);
      }
      resourceModel.addEventListener(SDK.ResourceTreeModel.Events.FrameNavigated, waitForAboutBlank);
      await resourceModel.navigate('about:blank' as Platform.DevToolsPath.UrlString);
    });
    await aboutBlankNavigationComplete;
  }

  async #startCPUProfilingRecording(): Promise<void> {
    try {
      this.cpuProfiler = UI.Context.Context.instance().flavor(SDK.CPUProfilerModel.CPUProfilerModel);
      if (!this.cpuProfiler) {
        // If there is no isolate selected, we will profile the first isolate that devtools connects to.
        // If we profile all target, but this will cause some bugs like time for the function is calculated wrong,
        // because the profiles will be concated and sorted together, so the total time will be amplified.
        // Multiple targets problem might happen when you inspect multiple node servers on different port at same time,
        // or when you let DevTools listen to both locolhost:9229 & 127.0.0.1:9229.
        const firstNodeTarget =
            SDK.TargetManager.TargetManager.instance().targets().find(target => target.type() === SDK.Target.Type.NODE);
        if (!firstNodeTarget) {
          throw new Error('Could not load any Node target.');
        }
        if (firstNodeTarget) {
          this.cpuProfiler = firstNodeTarget.model(SDK.CPUProfilerModel.CPUProfilerModel);
        }
      }

      this.setUIControlsEnabled(false);
      this.#changeView({mode: 'STATUS_PANE_OVERLAY'});
      if (!this.cpuProfiler) {
        throw new Error('No Node target is found.');
      }
      await SDK.TargetManager.TargetManager.instance().suspendAllTargets('performance-timeline');
      await this.cpuProfiler.startRecording();

      this.recordingStarted();
    } catch (e) {
      await this.recordingFailed(e.message);
    }
  }

  async #startTraceRecording(): Promise<void> {
    try {
      // We record against the root target, but also need to use the
      // primaryPageTarget to inspect the current URL. For more info, see the
      // JSDoc comment on the TimelineController constructor.
      const rootTarget = SDK.TargetManager.TargetManager.instance().rootTarget();
      const primaryPageTarget = SDK.TargetManager.TargetManager.instance().primaryPageTarget();

      if (!primaryPageTarget) {
        throw new Error('Could not load primary page target.');
      }
      if (!rootTarget) {
        throw new Error('Could not load root target.');
      }

      if (UIDevtoolsUtils.isUiDevTools()) {
        this.controller = new UIDevtoolsController(rootTarget, primaryPageTarget, this);
      } else {
        this.controller = new TimelineController(rootTarget, primaryPageTarget, this);
      }
      this.setUIControlsEnabled(false);
      this.#changeView({mode: 'STATUS_PANE_OVERLAY'});
      if (!this.controller) {
        throw new Error('Could not create Timeline controller');
      }

      const urlToTrace = await this.#evaluateInspectedURL();
      // If we are doing "Reload & record", we first navigate the page to
      // about:blank. This is to ensure any data on the timeline from any
      // previous performance recording is lost, avoiding the problem where a
      // timeline will show data & screenshots from a previous page load that
      // was not relevant.
      if (this.recordingPageReload) {
        await this.#navigateToAboutBlank();
      }
      const recordingOptions = {
        enableJSSampling: !this.disableCaptureJSProfileSetting.get(),
        capturePictures: this.captureLayersAndPicturesSetting.get(),
        captureFilmStrip: this.showScreenshotsSetting.get(),
        captureSelectorStats: this.captureSelectorStatsSetting.get(),
      };
      // Order is important here: we tell the controller to start recording, which enables tracing.
      const response = await this.controller.startRecording(recordingOptions);
      if (response.getError()) {
        throw new Error(response.getError());
      }
      // Once we get here, we know tracing is active.
      // This is when, if the user has hit "Reload & Record" that we now need to navigate to the original URL.
      // If the user has just hit "record", we don't do any navigating.
      const recordingConfig = this.recordingPageReload ? {navigateToUrl: urlToTrace} : undefined;
      this.recordingStarted(recordingConfig);
    } catch (e) {
      await this.recordingFailed(e.message);
    }
  }

  private async startRecording(): Promise<void> {
    console.assert(!this.statusPane, 'Status pane is already opened.');
    this.setState(State.START_PENDING);
    this.showRecordingStarted();

    if (isNode) {
      await this.#startCPUProfilingRecording();
    } else {
      await this.#startTraceRecording();
    }
  }

  private async stopRecording(): Promise<void> {
    if (this.statusPane) {
      this.statusPane.finish();
      this.statusPane.updateStatus(i18nString(UIStrings.stoppingTimeline));
      this.statusPane.updateProgressBar(i18nString(UIStrings.received), 0);
    }
    this.setState(State.STOP_PENDING);
    if (this.controller) {
      await this.controller.stopRecording();
      this.setUIControlsEnabled(true);
      await this.controller.dispose();
      this.controller = null;
      return;
    }
    if (this.cpuProfiler) {
      const profile = await this.cpuProfiler.stopRecording();
      this.setState(State.IDLE);
      this.loadFromCpuProfile(profile);

      this.setUIControlsEnabled(true);
      this.cpuProfiler = null;

      await SDK.TargetManager.TargetManager.instance().resumeAllTargets();
    }
  }

  private async recordingFailed(error: string, rawEvents?: Trace.Types.Events.Event[]): Promise<void> {
    if (this.statusPane) {
      this.statusPane.remove();
    }
    this.statusPane = new StatusPane(
        {
          description: error,
          buttonText: i18nString(UIStrings.close),
          hideStopButton: true,
          showProgress: undefined,
          showTimer: undefined,
        },
        // When recording failed, we should load null to go back to the landing page.
        async () => {
          this.statusPane?.remove();
          await this.loadingComplete(
              /* no collectedEvents */[],
              /* exclusiveFilter= */ null,
              /* metadata= */ null);
        });
    this.statusPane.showPane(this.statusPaneContainer);
    this.statusPane.updateStatus(i18nString(UIStrings.recordingFailed));

    if (rawEvents) {
      this.statusPane.enableDownloadOfEvents(rawEvents);
    }

    this.setState(State.RECORDING_FAILED);
    this.traceLoadStart = null;
    this.setUIControlsEnabled(true);
    if (this.controller) {
      await this.controller.dispose();
      this.controller = null;
    }
    // Ensure we resume all targets, otherwise DevTools remains unresponsive in the event of an error.
    void SDK.TargetManager.TargetManager.instance().resumeAllTargets();
  }

  private onSuspendStateChanged(): void {
    this.updateTimelineControls();
  }

  private consoleProfileFinished(data: SDK.CPUProfilerModel.ProfileFinishedData): void {
    this.loadFromCpuProfile(data.cpuProfile);
    void UI.InspectorView.InspectorView.instance().showPanel('timeline');
  }

  private updateTimelineControls(): void {
<<<<<<< HEAD
    this.toggleRecordAction.setToggled(this.state === State.Recording);
    this.toggleRecordAction.setEnabled(this.state === State.Recording || this.state === State.Idle);
    // See https://docs.google.com/document/d/1_mtLIHEd9bFQN4xWBSVDR357GaRo56khB1aOxgWDeu4/edit?tab=t.0 for context.
    if (!isReactNative && this.recordReloadAction !== null) {
      this.recordReloadAction.setEnabled(isNode ? false : this.state === State.Idle);
    }
    this.#historyManager.setEnabled(this.state === State.Idle);
    this.clearButton.setEnabled(this.state === State.Idle);
    this.panelToolbar.setEnabled(this.state !== State.Loading);
    this.panelRightToolbar.setEnabled(this.state !== State.Loading);
    this.dropTarget.setEnabled(this.state === State.Idle);
    this.loadButton.setEnabled(this.state === State.Idle);
    this.saveButton.setEnabled(this.state === State.Idle && this.#hasActiveTrace());
=======
    this.toggleRecordAction.setToggled(this.state === State.RECORDING);
    this.toggleRecordAction.setEnabled(this.state === State.RECORDING || this.state === State.IDLE);
    this.recordReloadAction.setEnabled(isNode ? false : this.state === State.IDLE);
    this.#historyManager.setEnabled(this.state === State.IDLE);
    this.clearButton.setEnabled(this.state === State.IDLE);
    this.panelToolbar.setEnabled(this.state !== State.LOADING);
    this.panelRightToolbar.setEnabled(this.state !== State.LOADING);
    this.dropTarget.setEnabled(this.state === State.IDLE);
    this.loadButton.setEnabled(this.state === State.IDLE);
    this.saveButton.setEnabled(this.state === State.IDLE && this.#hasActiveTrace());
    this.homeButton?.setEnabled(this.state === State.IDLE && this.#hasActiveTrace());
    if (this.#viewMode.mode === 'VIEWING_TRACE') {
      this.#addSidebarIconToToolbar();
    }
>>>>>>> 8120d26b
  }

  async toggleRecording(): Promise<void> {
    if (this.state === State.IDLE) {
      this.recordingPageReload = false;
      await this.startRecording();
      Host.userMetrics.actionTaken(Host.UserMetrics.Action.TimelineStarted);
    } else if (this.state === State.RECORDING) {
      await this.stopRecording();
    }
  }

  recordReload(): void {
    if (this.state !== State.IDLE) {
      return;
    }
    this.recordingPageReload = true;
    void this.startRecording();
    Host.userMetrics.actionTaken(Host.UserMetrics.Action.TimelinePageReloadStarted);
  }

  private onClearButton(): void {
    this.#historyManager.clear();
    this.#traceEngineModel = this.#instantiateNewModel();
    ModificationsManager.reset();
    this.#uninstallSourceMapsResolver();
    this.flameChart.getMainDataProvider().reset();
    this.flameChart.getNetworkDataProvider().reset();
    this.flameChart.reset();
    this.#changeView({mode: 'LANDING_PAGE'});
  }

  #hasActiveTrace(): boolean {
    return this.#viewMode.mode === 'VIEWING_TRACE';
  }

  #applyActiveFilters(traceIsGeneric: boolean, exclusiveFilter: Trace.Extras.TraceFilter.TraceFilter|null = null):
      void {
    if (traceIsGeneric || Root.Runtime.experiments.isEnabled('timeline-show-all-events')) {
      return;
    }

    const newActiveFilters = exclusiveFilter ? [exclusiveFilter] : [
      TimelineUIUtils.visibleEventsFilter(),
    ];

    ActiveFilters.instance().setFilters(newActiveFilters);
  }

  /**
   * If we generate a lot of the same aria announcements very quickly, we don't
   * want to send them all to the user.
   */
  #ariaDebouncer = Common.Debouncer.debounce(() => {
    if (this.#pendingAriaMessage) {
      UI.ARIAUtils.alert(this.#pendingAriaMessage);
      this.#pendingAriaMessage = null;
    }
  }, 1_000);

  #makeAriaAnnouncement(message: string): void {
    // If we already have one pending, don't queue this one.
    if (message === this.#pendingAriaMessage) {
      return;
    }

    // If the pending message is different, immediately announce the pending
    // message + then update the pending message to the new one.
    if (this.#pendingAriaMessage) {
      UI.ARIAUtils.alert(this.#pendingAriaMessage);
    }
    this.#pendingAriaMessage = message;
    this.#ariaDebouncer();
  }

  /**
   * Called when we update the active trace that is being shown to the user.
   * This is called from {@see changeView} when we change the UI to show a
   * trace - either one the user has just recorded/imported, or one they have
   * navigated to via the dropdown.
   *
   * If you need code to execute whenever the active trace changes, this is the method to use.
   * If you need code to execute ONLY ON NEW TRACES, then use {@see loadingComplete}
   * You should not call this method directly if you want the UI to update; use
   * {@see changeView} to control what is shown to the user.
   */
  #setModelForActiveTrace(): void {
    if (this.#viewMode.mode !== 'VIEWING_TRACE') {
      return;
    }
    const {traceIndex} = this.#viewMode;
    const parsedTrace = this.#traceEngineModel.parsedTrace(traceIndex);
    const traceMetadata = this.#traceEngineModel.metadata(traceIndex);
    const syntheticEventsManager = this.#traceEngineModel.syntheticTraceEventsManager(traceIndex);

    if (!parsedTrace || !syntheticEventsManager) {
      // This should not happen, because you can only get into the
      // VIEWING_TRACE viewMode if you have a valid trace index from the
      // Trace Engine. If it does, let's bail back to the landing page.
      console.error(`setModelForActiveTrace was called with an invalid trace index: ${traceIndex}`);
      this.#changeView({mode: 'LANDING_PAGE'});
      return;
    }

    Trace.Helpers.SyntheticEvents.SyntheticEventsManager.activate(syntheticEventsManager);
    // Clear the line level profile that could exist from the previous trace.
    PerfUI.LineLevelProfile.Performance.instance().reset();

    this.#minimapComponent.reset();

    // Order is important: the bounds must be set before we initiate any UI
    // rendering.
    TraceBounds.TraceBounds.BoundsManager.instance().resetWithNewBounds(
        parsedTrace.Meta.traceBounds,
    );

    // Set up the modifications manager for the newly active trace.
    // The order is important: this needs to happen before we trigger a flame chart redraw by setting the model.
    // (it could happen after, but then we would need to trigger a fresh redraw so let's not do that)
    const currentManager = ModificationsManager.initAndActivateModificationsManager(this.#traceEngineModel, traceIndex);

    if (!currentManager) {
      console.error('ModificationsManager could not be created or activated.');
    }
    this.statusPane?.updateProgressBar(i18nString(UIStrings.processed), 70);

    const traceInsightsSets = this.#traceEngineModel.traceInsights(traceIndex);
    this.flameChart.setInsights(traceInsightsSets, this.#eventToRelatedInsights);

    this.flameChart.setModel(parsedTrace, traceMetadata);
    this.flameChart.resizeToPreferredHeights();
    // Reset the visual selection as we've just swapped to a new trace.
    this.flameChart.setSelectionAndReveal(null);
    this.#sideBar.setParsedTrace(parsedTrace, traceMetadata);

    this.searchableViewInternal.showWidget();

    const exclusiveFilter = this.#exclusiveFilterPerTrace.get(traceIndex) ?? null;
    this.#applyActiveFilters(parsedTrace.Meta.traceIsGeneric, exclusiveFilter);

    // Add ModificationsManager listeners for annotations change to update the Annotation Overlays.
    currentManager?.addEventListener(AnnotationModifiedEvent.eventName, event => {
      // Update screen readers.
      const announcementText = AnnotationHelpers.ariaAnnouncementForModifiedEvent(event as AnnotationModifiedEvent);
      if (announcementText) {
        this.#makeAriaAnnouncement(announcementText);
      }

      const {overlay, action} = (event as AnnotationModifiedEvent);
      if (action === 'Add') {
        this.flameChart.addOverlay(overlay);
      } else if (action === 'Remove') {
        this.flameChart.removeOverlay(overlay);
      } else if (action === 'UpdateTimeRange' && AnnotationHelpers.isTimeRangeLabel(overlay)) {
        this.flameChart.updateExistingOverlay(overlay, {
          bounds: overlay.bounds,
        });
      } else if (action === 'UpdateLinkToEntry' && AnnotationHelpers.isEntriesLink(overlay)) {
        this.flameChart.updateExistingOverlay(overlay, {
          entryTo: overlay.entryTo,
        });
      } else if (action === 'EnterLabelEditState' && AnnotationHelpers.isEntryLabel(overlay)) {
        this.flameChart.enterLabelEditMode(overlay);
      }

      const annotations = currentManager.getAnnotations();
      const annotationEntryToColorMap = this.buildColorsAnnotationsMap(annotations);
      this.#sideBar.setAnnotations(annotations, annotationEntryToColorMap);
    });

    // To calculate the activity we might want to zoom in, we use the top-most main-thread track
    const topMostMainThreadAppender =
        this.flameChart.getMainDataProvider().compatibilityTracksAppenderInstance().threadAppenders().at(0);
    if (topMostMainThreadAppender) {
      const zoomedInBounds = Trace.Extras.MainThreadActivity.calculateWindow(
          parsedTrace.Meta.traceBounds, topMostMainThreadAppender.getEntries());

      TraceBounds.TraceBounds.BoundsManager.instance().setTimelineVisibleWindow(zoomedInBounds);
    }

    // Add overlays for annotations loaded from the trace file
    const currModificationManager = ModificationsManager.activeManager();
    if (currModificationManager) {
      const annotations = currModificationManager.getAnnotations();
      const annotationEntryToColorMap = this.buildColorsAnnotationsMap(annotations);
      this.#sideBar.setAnnotations(annotations, annotationEntryToColorMap);
      this.flameChart.bulkAddOverlays(currModificationManager.getOverlays());
    }

    // Set up line level profiling with CPU profiles, if we found any.
    PerfUI.LineLevelProfile.Performance.instance().reset();
    if (parsedTrace?.Samples.profilesInProcess.size) {
      const primaryPageTarget = SDK.TargetManager.TargetManager.instance().primaryPageTarget();
      // Gather up all CPU Profiles we found when parsing this trace.
      const cpuProfiles =
          Array.from(parsedTrace.Samples.profilesInProcess).flatMap(([_processId, threadsInProcess]) => {
            const profiles = Array.from(threadsInProcess.values()).map(profileData => profileData.parsedProfile);
            return profiles;
          });
      for (const profile of cpuProfiles) {
        PerfUI.LineLevelProfile.Performance.instance().appendCPUProfile(profile, primaryPageTarget);
      }
    }

    // Initialize EntityMapper
    this.#entityMapper = new Utils.EntityMapper.EntityMapper(parsedTrace);

    // Set up SourceMapsResolver to ensure we resolve any function names in
    // profile calls.
    // Pass in the entity mapper.
    this.#sourceMapsResolver = new Utils.SourceMapsResolver.SourceMapsResolver(parsedTrace, this.#entityMapper);
    this.#sourceMapsResolver.addEventListener(
        Utils.SourceMapsResolver.SourceMappingsUpdated.eventName, this.#onSourceMapsNodeNamesResolvedBound);
    void this.#sourceMapsResolver.install();

    // Initialize EntityMapper
    this.#entityMapper = new Utils.EntityMapper.EntityMapper(parsedTrace);

    this.statusPane?.updateProgressBar(i18nString(UIStrings.processed), 80);
    this.updateMiniMap();
    this.statusPane?.updateProgressBar(i18nString(UIStrings.processed), 90);
    this.updateTimelineControls();

    this.#setActiveInsight(null);

    this.#sideBar.setInsights(traceInsightsSets);

    this.#eventToRelatedInsights.clear();
    if (traceInsightsSets) {
      for (const [insightSetKey, insightSet] of traceInsightsSets) {
        for (const model of Object.values(insightSet.model)) {
          let relatedEvents = model.relatedEvents;
          if (!relatedEvents) {
            relatedEvents = new Map();
          } else if (Array.isArray(relatedEvents)) {
            relatedEvents = new Map(relatedEvents.map(e => [e, []]));
          }

          for (const [event, messages] of relatedEvents.entries()) {
            const relatedInsights = this.#eventToRelatedInsights.get(event) ?? [];
            this.#eventToRelatedInsights.set(event, relatedInsights);
            relatedInsights.push({
              insightLabel: model.title,
              messages,
              activateInsight: () => {
                this.#setActiveInsight({model, insightSetKey});
              },
            });
          }
        }
      }
    }

    this.#showSidebarIfRequired();

    // When the timeline is loaded for the first time, setup the shortcuts dialog and log what navigation setting is selected.
    // Logging the setting on the first timeline load will allow us to get an estimate number of people using each option.
    if (this.#traceEngineModel.size() === 1 &&
        Root.Runtime.experiments.isEnabled(Root.Runtime.ExperimentName.TIMELINE_ALTERNATIVE_NAVIGATION)) {
      this.#setupNavigationSetting();
      if (Common.Settings.moduleSetting('flamechart-selected-navigation').get() === 'classic') {
        Host.userMetrics.navigationSettingAtFirstTimelineLoad(
            Host.UserMetrics.TimelineNavigationSetting.CLASSIC_AT_SESSION_FIRST_TRACE);
      } else {
        Host.userMetrics.navigationSettingAtFirstTimelineLoad(
            Host.UserMetrics.TimelineNavigationSetting.MODERN_AT_SESSION_FIRST_TRACE);
      }
    }
  }

  /**
   * We automatically show the sidebar in only 2 scenarios:
   * 1. The user has never seen it before, so we show it once to aid discovery
   * 2. The user had it open, and we hid it (for example, during recording), so now we need to bring it back.
   */
  #showSidebarIfRequired(): void {
    if (Root.Runtime.Runtime.queryParam('disable-auto-performance-sidebar-reveal') !== null) {
      // Used in interaction tests & screenshot tests.
      return;
    }
    const needToRestore = this.#restoreSidebarVisibilityOnTraceLoad;
    const userHasSeenSidebar = this.#sideBar.userHasOpenedSidebarOnce();

    if (!userHasSeenSidebar || needToRestore) {
      this.#splitWidget.showBoth();
    }
    this.#restoreSidebarVisibilityOnTraceLoad = false;
  }

  // Build a map mapping annotated entries to the colours that are used to display them in the FlameChart.
  // We need this map to display the entries in the sidebar with the same colours.
  private buildColorsAnnotationsMap(annotations: Trace.Types.File.Annotation[]): Map<Trace.Types.Events.Event, string> {
    const annotationEntryToColorMap = new Map<Trace.Types.Events.Event, string>();

    for (const annotation of annotations) {
      if (Trace.Types.File.isEntryLabelAnnotation(annotation)) {
        annotationEntryToColorMap.set(annotation.entry, this.getEntryColorByEntry(annotation.entry));
      } else if (Trace.Types.File.isEntriesLinkAnnotation(annotation)) {
        annotationEntryToColorMap.set(annotation.entryFrom, this.getEntryColorByEntry(annotation.entryFrom));
        if (annotation.entryTo) {
          annotationEntryToColorMap.set(annotation.entryTo, this.getEntryColorByEntry(annotation.entryTo));
        }
      }
    }

    return annotationEntryToColorMap;
  }

  private getEntryColorByEntry(entry: Trace.Types.Events.Event): string {
    const mainIndex = this.flameChart.getMainDataProvider().indexForEvent(entry);
    const networkIndex = this.flameChart.getNetworkDataProvider().indexForEvent(entry);
    if (mainIndex !== null) {
      const color = this.flameChart.getMainDataProvider().entryColor(mainIndex);

      // The color for idle frames will be white in flame chart, which will display weird in the sidebar, so just use a
      // light gray color instead.
      if (color === 'white') {
        return ThemeSupport.ThemeSupport.instance().getComputedValue('--app-color-system');
      }
      return color;
    }
    if (networkIndex !== null) {
      const color = this.flameChart.getNetworkDataProvider().entryColor(networkIndex);
      return color;
    }

    console.warn('Could not get entry color for ', entry);
    return ThemeSupport.ThemeSupport.instance().getComputedValue('--app-color-system');
  }

  private recordingStarted(config?: {navigateToUrl: Platform.DevToolsPath.UrlString}): void {
    if (config && this.recordingPageReload && this.controller) {
      // If the user hit "Reload & record", by this point we have:
      // 1. Navigated to about:blank
      // 2. Initiated tracing.
      // We therefore now should navigate back to the original URL that the user wants to profile.
      const resourceModel = this.controller?.primaryPageTarget.model(SDK.ResourceTreeModel.ResourceTreeModel);
      if (!resourceModel) {
        void this.recordingFailed('Could not navigate to original URL');
        return;
      }
      // We don't need to await this because we are purposefully showing UI
      // progress as the page loads & tracing is underway.
      void resourceModel.navigate(config.navigateToUrl);
    }

    this.#changeView({mode: 'STATUS_PANE_OVERLAY'});
    this.setState(State.RECORDING);
    this.showRecordingStarted();
    if (this.statusPane) {
      this.statusPane.enableAndFocusButton();
      this.statusPane.updateStatus(i18nString(UIStrings.profiling));
      this.statusPane.updateProgressBar(i18nString(UIStrings.bufferUsage), 0);
      this.statusPane.startTimer();
    }
  }

  recordingProgress(usage: number): void {
    if (this.statusPane) {
      this.statusPane.updateProgressBar(i18nString(UIStrings.bufferUsage), usage * 100);
    }
  }

  /**
   * Hide the sidebar, but persist the user's state, because when they import a
   * trace we want to revert the sidebar back to what it was.
   */
  #hideSidebar(): void {
    if (this.#splitWidget.sidebarIsShowing()) {
      this.#restoreSidebarVisibilityOnTraceLoad = true;
      this.#splitWidget.hideSidebar();
    }
  }

  #showLandingPage(): void {
    this.updateSettingsPaneVisibility();
    this.#removeSidebarIconFromToolbar();
    this.#hideSidebar();

    if (this.landingPage) {
      this.landingPage.show(this.statusPaneContainer);
      return;
    }

    const liveMetrics = new TimelineComponents.LiveMetricsView.LiveMetricsView();
    liveMetrics.isNode = isNode;
    this.landingPage = LegacyWrapper.LegacyWrapper.legacyWrapper(UI.Widget.Widget, liveMetrics);
    this.landingPage.element.classList.add('timeline-landing-page', 'fill');
    this.landingPage.contentElement.classList.add('fill');
    this.landingPage.show(this.statusPaneContainer);
  }

  #hideLandingPage(): void {
    this.landingPage.detach();

    // Hide pane settings in trace view to conserve UI space, but preserve underlying setting.
    this.showSettingsPaneButton?.setToggled(false);
    this.settingsPane?.classList.add('hidden');
  }

  async loadingStarted(): Promise<void> {
    this.#changeView({mode: 'STATUS_PANE_OVERLAY'});

    if (this.statusPane) {
      this.statusPane.remove();
    }
    this.statusPane = new StatusPane(
        {
          showProgress: true,
          showTimer: undefined,
          hideStopButton: true,
          buttonText: undefined,
          description: undefined,
        },
        () => this.cancelLoading());
    this.statusPane.showPane(this.statusPaneContainer);
    this.statusPane.updateStatus(i18nString(UIStrings.loadingProfile));
    // FIXME: make loading from backend cancelable as well.
    if (!this.loader) {
      this.statusPane.finish();
    }
    this.traceLoadStart = Trace.Types.Timing.Milli(performance.now());
    await this.loadingProgress(0);
  }

  async loadingProgress(progress?: number): Promise<void> {
    if (typeof progress === 'number' && this.statusPane) {
      this.statusPane.updateProgressBar(i18nString(UIStrings.received), progress * 100);
    }
  }

  async processingStarted(): Promise<void> {
    this.statusPane?.updateStatus(i18nString(UIStrings.processingProfile));
  }

  #listenForProcessingProgress(): void {
    this.#traceEngineModel.addEventListener(Trace.TraceModel.ModelUpdateEvent.eventName, e => {
      const updateEvent = e as Trace.TraceModel.ModelUpdateEvent;
      const str = i18nString(UIStrings.processed);

      // Trace Engine will report progress from [0...1] but we still have more work to do. So, scale them down a bit.
      const traceParseMaxProgress = 0.7;

      if (updateEvent.data.type === Trace.TraceModel.ModelUpdateType.COMPLETE) {
        this.statusPane?.updateProgressBar(str, 100 * traceParseMaxProgress);
      } else if (updateEvent.data.type === Trace.TraceModel.ModelUpdateType.PROGRESS_UPDATE) {
        const data = updateEvent.data.data;
        this.statusPane?.updateProgressBar(str, data.percent * 100 * traceParseMaxProgress);
      }
    });
  }

  #onSourceMapsNodeNamesResolved(): void {
    // Source maps can change the way calls hierarchies should look in
    // the flame chart (f.e. if some calls are ignore listed after
    // resolving source maps). Thus, we must reappend the flamechart
    // entries.
    this.flameChart.getMainDataProvider().timelineData(true);
    this.flameChart.getMainFlameChart().update();
  }

  /**
   * This is called with we are done loading a trace from a file, or after we
   * have recorded a fresh trace.
   *
   * IMPORTANT: All the code in here should be code that is only required when we have
   * recorded or loaded a brand new trace. If you need the code to run when the
   * user switches to an existing trace, please @see #setModelForActiveTrace and put your
   * code in there.
   **/
  async loadingComplete(
      collectedEvents: Trace.Types.Events.Event[], exclusiveFilter: Trace.Extras.TraceFilter.TraceFilter|null = null,
      metadata: Trace.Types.File.MetaData|null): Promise<void> {
    this.#traceEngineModel.resetProcessor();

    delete this.loader;

    // If the user just recorded this trace via the record UI, the state will
    // be StopPending. Whereas if it was an existing trace they loaded via a
    // file, it will be State.Loading. This means we can tell the recording is
    // fresh by checking the state value.
    const recordingIsFresh = this.state === State.STOP_PENDING;

    this.setState(State.IDLE);

    if (collectedEvents.length === 0) {
      // 0 collected events indicates probably an invalid file was imported.
      // If the user does not have any already-loaded traces, then we should
      // just reset the panel back to the landing page. However if they had a
      // previous trace imported, we should go to that instead.
      if (this.#traceEngineModel.size()) {
        this.#changeView({
          mode: 'VIEWING_TRACE',
          traceIndex: this.#traceEngineModel.lastTraceIndex(),
        });
      } else {
        this.#changeView({mode: 'LANDING_PAGE'});
      }
      return;
    }

    try {
      await this.#executeNewTrace(collectedEvents, recordingIsFresh, metadata);
      const traceIndex = this.#traceEngineModel.lastTraceIndex();
      if (exclusiveFilter) {
        this.#exclusiveFilterPerTrace.set(traceIndex, exclusiveFilter);
      }
      this.#changeView({
        mode: 'VIEWING_TRACE',
        traceIndex,
      });

      const parsedTrace = this.#traceEngineModel.parsedTrace(traceIndex);
      if (!parsedTrace) {
        throw new Error(`Could not get trace data at index ${traceIndex}`);
      }

      if (recordingIsFresh) {
        Tracker.instance().registerFreshRecording(parsedTrace);
      }

      // We store the index of the active trace so we can load it back easily
      // if the user goes to a different trace then comes back.
      // However we also pass in the full trace data because we use it to build
      // the preview overview thumbnail of the trace that gets shown in the UI.
      this.#historyManager.addRecording({
        data: {
          parsedTraceIndex: traceIndex,
          type: 'TRACE_INDEX',
        },
        filmStripForPreview: Trace.Extras.FilmStrip.fromParsedTrace(parsedTrace),
        parsedTrace,
        metadata,
      });
    } catch (error) {
      // If we errored during the parsing stage, it
      // is useful to get access to the raw events to download the trace. This
      // allows us to debug crashes!
      void this.recordingFailed(error.message, collectedEvents);
      console.error(error);
    } finally {
      this.recordTraceLoadMetric();
    }
  }

  recordTraceLoadMetric(): void {
    if (!this.traceLoadStart) {
      return;
    }
    const start = this.traceLoadStart;
    // Right *now* is the end of trace parsing and model building, but the flamechart rendering
    // isn't complete yet. To capture that we'll do a rAF+setTimeout to give the most accurate timestamp
    // for the first paint of the flamechart
    requestAnimationFrame(() => {
      setTimeout(() => {
        const end = Trace.Types.Timing.Milli(performance.now());
        const measure = performance.measure('TraceLoad', {start, end});
        const duration = Trace.Types.Timing.Milli(measure.duration);
        this.element.dispatchEvent(new TraceLoadEvent(duration));
        Host.userMetrics.performanceTraceLoad(measure);
      }, 0);
    });
  }

  /**
   * Store source maps on trace metadata (but just the non-data url ones).
   *
   * Many raw source maps are already in memory, but there are some cases where they may
   * not be and have to be fetched here:
   *
   * 1. If the trace processor (via `#createSourceMapResolver`) never fetched it,
   *    due to `ScriptHandler` skipping the script if it could not find an associated frame.
   * 2. If the initial fetch failed (perhaps the failure was intermittent and a
   *    subsequent attempt will work).
   */
  async #retainSourceMapsForEnhancedTrace(
      parsedTrace: Trace.Handlers.Types.ParsedTrace, metadata: Trace.Types.File.MetaData): Promise<void> {
    const handleScript = async(script: Trace.Handlers.ModelHandlers.Scripts.Script): Promise<void> => {
      if (!script.sourceMapUrl || script.sourceMapUrl.startsWith('data:')) {
        return;
      }

      if (metadata.sourceMaps?.find(m => m.sourceMapUrl === script.sourceMapUrl)) {
        return;
      }

      // TimelineController sets `SDK.SourceMap.SourceMap.retainRawSourceMaps` to true,
      // which means the raw source map is present (assuming `script.sourceMap` is too).
      let rawSourceMap = script.sourceMap?.json();

      // If the raw map is not present for some reason, fetch it again.
      if (!rawSourceMap) {
        const initiator = {
          target: null,
          frameId: script.frame as Protocol.Page.FrameId,
          initiatorUrl: script.url as Platform.DevToolsPath.UrlString
        };
        rawSourceMap = await SDK.SourceMapManager.tryLoadSourceMap(
            script.sourceMapUrl as Platform.DevToolsPath.UrlString, initiator);
      }

      if (script.url && rawSourceMap) {
        metadata.sourceMaps?.push({url: script.url, sourceMapUrl: script.sourceMapUrl, sourceMap: rawSourceMap});
      }
    };

    metadata.sourceMaps = [];

    const promises = [];
    for (const script of parsedTrace?.Scripts.scripts.values() ?? []) {
      promises.push(handleScript(script));
    }
    await Promise.all(promises);
  }

  #createSourceMapResolver(isFreshRecording: boolean, metadata: Trace.Types.File.MetaData|null):
      Trace.TraceModel.ParseConfig['resolveSourceMap'] {
    // Currently, only experimental insights need source maps.
    if (!Root.Runtime.experiments.isEnabled(Root.Runtime.ExperimentName.TIMELINE_EXPERIMENTAL_INSIGHTS)) {
      return;
    }

    const debuggerModelForFrameId = new Map<string, SDK.DebuggerModel.DebuggerModel>();
    for (const target of SDK.TargetManager.TargetManager.instance().targets()) {
      const debuggerModel = target.model(SDK.DebuggerModel.DebuggerModel);
      if (!debuggerModel) {
        continue;
      }

      const resourceModel = target.model(SDK.ResourceTreeModel.ResourceTreeModel);
      const activeFrameIds = (resourceModel?.frames() ?? []).map(frame => frame.id);
      for (const frameId of activeFrameIds) {
        debuggerModelForFrameId.set(frameId, debuggerModel);
      }
    }

    async function getExistingSourceMap(frame: string, scriptId: string, scriptUrl: Platform.DevToolsPath.UrlString):
        Promise<SDK.SourceMap.SourceMap|undefined> {
      const debuggerModel = debuggerModelForFrameId.get(frame);
      if (!debuggerModel) {
        return;
      }

      const script = debuggerModel.scriptForId(scriptId);
      if (!script || (scriptUrl && scriptUrl !== script.sourceURL)) {
        return;
      }

      return await debuggerModel.sourceMapManager().sourceMapForClientPromise(script);
    }

    return async function resolveSourceMap(params: Trace.Types.Configuration.ResolveSourceMapParams) {
      const {scriptId, scriptUrl, sourceMapUrl, frame, cachedRawSourceMap} = params;

      if (cachedRawSourceMap) {
        return new SDK.SourceMap.SourceMap(scriptUrl, sourceMapUrl, cachedRawSourceMap);
      }

      // For still-active frames, the source map is likely already fetched or at least in-flight.
      if (isFreshRecording) {
        const map = await getExistingSourceMap(frame, scriptId, scriptUrl);
        if (map) {
          return map;
        }
      }

      // If loading from disk, check the metadata for source maps.
      // The metadata doesn't store data url source maps.
      const isDataUrl = sourceMapUrl.startsWith('data:');
      if (!isFreshRecording && metadata?.sourceMaps && !isDataUrl) {
        const cachedSourceMap = metadata.sourceMaps.find(m => m.sourceMapUrl === sourceMapUrl);
        if (cachedSourceMap) {
          return new SDK.SourceMap.SourceMap(scriptUrl, sourceMapUrl, cachedSourceMap.sourceMap);
        }
      }

      // Never fetch source maps if the trace is not fresh - the source maps may not
      // reflect what was actually loaded by the page for this trace on disk.
      if (!isFreshRecording && !isDataUrl) {
        return null;
      }

      if (!scriptUrl) {
        return null;
      }

      // In all other cases, fetch the source map.
      //
      // 1) data urls
      // 2) fresh recording + source map not for active frame
      //
      // For example, since the debugger model is disable during recording, any
      // non-final navigations during the trace will never have their source maps
      // fetched by the debugger model. That's only ever done here.

      const initiator = {target: null, frameId: frame, initiatorUrl: scriptUrl};
      const payload = await SDK.SourceMapManager.tryLoadSourceMap(sourceMapUrl, initiator);
      return payload ? new SDK.SourceMap.SourceMap(scriptUrl, sourceMapUrl, payload) : null;
    };
  }

  async #executeNewTrace(
      collectedEvents: Trace.Types.Events.Event[], isFreshRecording: boolean,
      metadata: Trace.Types.File.MetaData|null): Promise<void> {
    await this.#traceEngineModel.parse(
        collectedEvents,
        {
          metadata: metadata ?? undefined,
          isFreshRecording,
          resolveSourceMap: this.#createSourceMapResolver(isFreshRecording, metadata),
        },
    );

    // Store all source maps on the trace metadata.
    // If not fresh, we can't validate the maps are still accurate.
    if (isFreshRecording && metadata &&
        Root.Runtime.experiments.isEnabled(Root.Runtime.ExperimentName.TIMELINE_ENHANCED_TRACES)) {
      const traceIndex = this.#traceEngineModel.lastTraceIndex();
      const parsedTrace = this.#traceEngineModel.parsedTrace(traceIndex);
      if (parsedTrace) {
        await this.#retainSourceMapsForEnhancedTrace(parsedTrace, metadata);
      }
    }
  }

  loadingCompleteForTest(): void {
    // Not implemented, added only for allowing the TimelineTestRunner
    // to be in sync when a trace load is finished.
  }

  private showRecordingStarted(): void {
    this.#changeView({mode: 'STATUS_PANE_OVERLAY'});
    if (this.statusPane) {
      this.statusPane.remove();
    }
    this.statusPane = new StatusPane(
        {
          showTimer: true,
          showProgress: true,
          hideStopButton: false,
          description: undefined,
          buttonText: undefined,
        },
        () => this.stopRecording());
    this.statusPane.showPane(this.statusPaneContainer);
    this.statusPane.updateStatus(i18nString(UIStrings.initializingProfiler));
  }

  private cancelLoading(): void {
    if (this.loader) {
      void this.loader.cancel();
    }
  }

  private async loadEventFired(
      event: Common.EventTarget
          .EventTargetEvent<{resourceTreeModel: SDK.ResourceTreeModel.ResourceTreeModel, loadTime: number}>):
      Promise<void> {
    if (this.state !== State.RECORDING || !this.recordingPageReload || !this.controller ||
        this.controller.primaryPageTarget !== event.data.resourceTreeModel.target()) {
      return;
    }
    const controller = this.controller;
    await new Promise(r => window.setTimeout(r, this.millisecondsToRecordAfterLoadEvent));

    // Check if we're still in the same recording session.
    if (controller !== this.controller || this.state !== State.RECORDING) {
      return;
    }
    void this.stopRecording();
  }

  private frameForSelection(selection: TimelineSelection): Trace.Types.Events.LegacyTimelineFrame|null {
    if (this.#viewMode.mode !== 'VIEWING_TRACE') {
      return null;
    }
    if (selectionIsRange(selection)) {
      return null;
    }
    if (Trace.Types.Events.isSyntheticNetworkRequest(selection.event)) {
      return null;
    }

    // If the user has selected a random trace event, the frame we want is the last
    // frame in that time window, hence why the window we look for is the
    // endTime to the endTime.
    const parsedTrace = this.#traceEngineModel.parsedTrace(this.#viewMode.traceIndex);
    if (!parsedTrace) {
      return null;
    }
    const endTime = rangeForSelection(selection).max;
    const lastFrameInSelection = Trace.Handlers.ModelHandlers.Frames
                                     .framesWithinWindow(
                                         parsedTrace.Frames.frames,
                                         endTime,
                                         endTime,
                                         )
                                     .at(0);
    return lastFrameInSelection || null;
  }

  jumpToFrame(offset: number): true|undefined {
    if (this.#viewMode.mode !== 'VIEWING_TRACE') {
      return;
    }
    const currentFrame = this.selection && this.frameForSelection(this.selection);
    if (!currentFrame) {
      return;
    }
    const parsedTrace = this.#traceEngineModel.parsedTrace(this.#viewMode.traceIndex);
    if (!parsedTrace) {
      return;
    }
    let index = parsedTrace.Frames.frames.indexOf(currentFrame);
    console.assert(index >= 0, 'Can\'t find current frame in the frame list');
    index = Platform.NumberUtilities.clamp(index + offset, 0, parsedTrace.Frames.frames.length - 1);
    const frame = parsedTrace.Frames.frames[index];
    this.#revealTimeRange(
        Trace.Helpers.Timing.microToMilli(frame.startTime), Trace.Helpers.Timing.microToMilli(frame.endTime));
    this.select(selectionFromEvent(frame));
    return true;
  }

  #announceSelectionToAria(oldSelection: TimelineSelection|null, newSelection: TimelineSelection|null): void {
    if (oldSelection !== null && newSelection === null) {
      UI.ARIAUtils.alert(i18nString(UIStrings.selectionCleared));
    }
    if (newSelection === null) {
      return;
    }

    if (oldSelection && selectionsEqual(oldSelection, newSelection)) {
      // Don't announce to the user if the selection has not changed.
      return;
    }

    if (selectionIsRange(newSelection)) {
      // We don't announce here; within the annotations code we announce when
      // the user creates a new time range selection. So if we also announce
      // here we will duplicate and overwhelm rather than be useful.
      return;
    }

    // Announce the type of event that was selected (special casing frames.)
    if (Trace.Types.Events.isLegacyTimelineFrame(newSelection.event)) {
      UI.ARIAUtils.alert(i18nString(UIStrings.frameSelected));
      return;
    }
    const name = Utils.EntryName.nameForEntry(newSelection.event);
    UI.ARIAUtils.alert(i18nString(UIStrings.eventSelected, {PH1: name}));
  }

  select(selection: TimelineSelection|null): void {
    this.#announceSelectionToAria(this.selection, selection);
    this.selection = selection;
    this.flameChart.setSelectionAndReveal(selection);
  }

  selectEntryAtTime(events: Trace.Types.Events.Event[]|null, time: number): void {
    if (!events) {
      return;
    }

    if (events.length === 0) {
      this.select(null);
      return;
    }

    // Find best match, then backtrack to the first visible entry.
    for (let index = Platform.ArrayUtilities.upperBound(events, time, (time, event) => time - event.ts) - 1; index >= 0;
         --index) {
      const event = events[index];
      const {endTime} = Trace.Helpers.Timing.eventTimingsMilliSeconds(event);
      if (Trace.Helpers.Trace.isTopLevelEvent(event) && endTime < time) {
        break;
      }
      if (ActiveFilters.instance().isVisible(event) && endTime >= time) {
        this.select(selectionFromEvent(event));
        return;
      }
    }
    this.select(null);
  }

  highlightEvent(event: Trace.Types.Events.Event|null): void {
    this.flameChart.highlightEvent(event);
  }

  #revealTimeRange(startTime: Trace.Types.Timing.Milli, endTime: Trace.Types.Timing.Milli): void {
    const traceBoundsState = TraceBounds.TraceBounds.BoundsManager.instance().state();
    if (!traceBoundsState) {
      return;
    }
    const traceWindow = traceBoundsState.milli.timelineTraceWindow;

    let offset = 0;
    if (traceWindow.max < endTime) {
      offset = endTime - traceWindow.max;
    } else if (traceWindow.min > startTime) {
      offset = startTime - traceWindow.min;
    }
    TraceBounds.TraceBounds.BoundsManager.instance().setTimelineVisibleWindow(
        Trace.Helpers.Timing.traceWindowFromMilliSeconds(
            Trace.Types.Timing.Milli(traceWindow.min + offset),
            Trace.Types.Timing.Milli(traceWindow.max + offset),
            ),
        {
          shouldAnimate: true,
        },
    );
  }

  private handleDrop(dataTransfer: DataTransfer): void {
    const items = dataTransfer.items;
    if (!items.length) {
      return;
    }
    const item = items[0];
    Host.userMetrics.actionTaken(Host.UserMetrics.Action.PerfPanelTraceImported);
    if (item.kind === 'string') {
      const url = dataTransfer.getData('text/uri-list') as Platform.DevToolsPath.UrlString;
      if (new Common.ParsedURL.ParsedURL(url).isValid) {
        void this.loadFromURL(url);
      }
    } else if (item.kind === 'file') {
      const file = items[0].getAsFile();
      if (!file) {
        return;
      }
      void this.loadFromFile(file);
    }
  }

  #openSummaryTab(): void {
    // If we have a selection, we should remove it.
    this.flameChart.setSelectionAndReveal(null);
    this.flameChart.selectDetailsViewTab(Tab.Details, null);
  }
}

export const enum State {
  IDLE = 'Idle',
  START_PENDING = 'StartPending',
  RECORDING = 'Recording',
  STOP_PENDING = 'StopPending',
  LOADING = 'Loading',
  RECORDING_FAILED = 'RecordingFailed',
}

// Define row and header height, should be in sync with styles for timeline graphs.
export const rowHeight = 18;

export const headerHeight = 20;
export interface TimelineModeViewDelegate {
  select(selection: TimelineSelection|null): void;
  element: Element;
  set3PCheckboxDisabled(disabled: boolean): void;
  selectEntryAtTime(events: Trace.Types.Events.Event[]|null, time: number): void;
  highlightEvent(event: Trace.Types.Events.Event|null): void;
}

export class StatusPane extends UI.Widget.VBox {
  private status: HTMLElement;
  private time: Element|undefined;
  private progressLabel!: Element;
  private progressBar!: Element;
  private readonly description: HTMLElement|undefined;
  private button: Buttons.Button.Button;
  private downloadTraceButton: Buttons.Button.Button;
  private startTime!: number;
  private timeUpdateTimer?: number;
  #rawEvents?: Trace.Types.Events.Event[];

  constructor(
      options: {
        hideStopButton: boolean,
        showTimer?: boolean,
        showProgress?: boolean,
        description?: string,
        buttonText?: string,
      },
      buttonCallback: () => (Promise<void>| void)) {
    super(true);

    this.contentElement.classList.add('timeline-status-dialog');
    this.contentElement.setAttribute('jslog', `${VisualLogging.dialog('timeline-status').track({resize: true})}`);

    const statusLine = this.contentElement.createChild('div', 'status-dialog-line status');
    statusLine.createChild('div', 'label').textContent = i18nString(UIStrings.status);
    this.status = statusLine.createChild('div', 'content');
    UI.ARIAUtils.markAsStatus(this.status);

    if (options.showTimer) {
      const timeLine = this.contentElement.createChild('div', 'status-dialog-line time');
      timeLine.createChild('div', 'label').textContent = i18nString(UIStrings.time);
      this.time = timeLine.createChild('div', 'content');
    }

    if (options.showProgress) {
      const progressLine = this.contentElement.createChild('div', 'status-dialog-line progress');
      this.progressLabel = progressLine.createChild('div', 'label');
      this.progressBar = progressLine.createChild('div', 'indicator-container').createChild('div', 'indicator');
      UI.ARIAUtils.markAsProgressBar(this.progressBar);
    }

    if (typeof options.description === 'string') {
      const descriptionLine = this.contentElement.createChild('div', 'status-dialog-line description');
      descriptionLine.createChild('div', 'label').textContent = i18nString(UIStrings.description);
      this.description = descriptionLine.createChild('div', 'content');
      this.description.innerText = options.description;
    }

    const buttonContainer = this.contentElement.createChild('div', 'stop-button');
    this.downloadTraceButton = UI.UIUtils.createTextButton(i18nString(UIStrings.downloadAfterError), () => {
      void this.#downloadRawTraceAfterError();
    }, {jslogContext: 'timeline.download-after-error'});

    this.downloadTraceButton.disabled = true;
    this.downloadTraceButton.classList.add('hidden');

    const buttonText = options.buttonText || i18nString(UIStrings.stop);
    this.button = UI.UIUtils.createTextButton(buttonText, buttonCallback, {
      jslogContext: 'timeline.stop-recording',
    });
    // Profiling can't be stopped during initialization.
    this.button.classList.toggle('hidden', options.hideStopButton);

    buttonContainer.append(this.downloadTraceButton);
    buttonContainer.append(this.button);
  }

  finish(): void {
    this.stopTimer();
    this.button.classList.add('hidden');
  }

  async #downloadRawTraceAfterError(): Promise<void> {
    if (!this.#rawEvents || this.#rawEvents.length === 0) {
      return;
    }
    const traceStart = Platform.DateUtilities.toISO8601Compact(new Date());
    const fileName = `Trace-Load-Error-${traceStart}.json` as Platform.DevToolsPath.RawPathString;
    const formattedTraceIter = traceJsonGenerator(this.#rawEvents, {});
    const traceAsString = Array.from(formattedTraceIter).join('');
    await Workspace.FileManager.FileManager.instance().save(
        fileName, traceAsString, true /* forceSaveAs */, false /* isBase64 */);
    Workspace.FileManager.FileManager.instance().close(fileName);
  }

  enableDownloadOfEvents(rawEvents: Trace.Types.Events.Event[]): void {
    this.#rawEvents = rawEvents;
    this.downloadTraceButton.disabled = false;
    this.downloadTraceButton.classList.remove('hidden');
  }

  remove(): void {
    (this.element.parentNode as HTMLElement)?.classList.remove('tinted');
    this.stopTimer();
    this.element.remove();
  }

  showPane(parent: Element): void {
    this.show(parent);
    parent.classList.add('tinted');
  }

  enableAndFocusButton(): void {
    this.button.classList.remove('hidden');
    this.button.focus();
  }

  updateStatus(text: string): void {
    this.status.textContent = text;
  }

  updateProgressBar(activity: string, percent: number): void {
    this.progressLabel.textContent = activity;
    (this.progressBar as HTMLElement).style.width = percent.toFixed(1) + '%';
    UI.ARIAUtils.setValueNow(this.progressBar, percent);
    this.updateTimer();
  }

  startTimer(): void {
    this.startTime = Date.now();
    this.timeUpdateTimer = window.setInterval(this.updateTimer.bind(this), 100);
    this.updateTimer();
  }

  private stopTimer(): void {
    if (!this.timeUpdateTimer) {
      return;
    }
    clearInterval(this.timeUpdateTimer);
    this.updateTimer();
    delete this.timeUpdateTimer;
  }

  private updateTimer(): void {
    if (!this.timeUpdateTimer || !this.time) {
      return;
    }

    const seconds = (Date.now() - this.startTime) / 1000;
    this.time.textContent = i18n.TimeUtilities.preciseSecondsToString(seconds, 1);
  }

  override wasShown(): void {
    super.wasShown();
    this.registerRequiredCSS(timelineStatusDialogStyles);
  }
}

let loadTimelineHandlerInstance: LoadTimelineHandler;

export class LoadTimelineHandler implements Common.QueryParamHandler.QueryParamHandler {
  static instance(opts: {
    forceNew: boolean|null,
  } = {forceNew: null}): LoadTimelineHandler {
    const {forceNew} = opts;
    if (!loadTimelineHandlerInstance || forceNew) {
      loadTimelineHandlerInstance = new LoadTimelineHandler();
    }

    return loadTimelineHandlerInstance;
  }

  handleQueryParam(value: string): void {
    void UI.ViewManager.ViewManager.instance().showView('timeline').then(async () => {
      await TimelinePanel.instance().loadFromURL(window.decodeURIComponent(value) as Platform.DevToolsPath.UrlString);
    });
  }
}

export class TraceRevealer implements Common.Revealer.Revealer<SDK.TraceObject.TraceObject> {
  async reveal(trace: SDK.TraceObject.TraceObject): Promise<void> {
    // TODO(cjamcl): This needs to be given a TraceFile, so that metadata is loaded too. Important
    // for source maps (which otherwise won't be saved on export).
    await UI.ViewManager.ViewManager.instance().showView('timeline');
    TimelinePanel.instance().loadFromEvents(trace.traceEvents);
  }
}

export class EventRevealer implements Common.Revealer.Revealer<SDK.TraceObject.RevealableEvent> {
  async reveal(rEvent: SDK.TraceObject.RevealableEvent): Promise<void> {
    await UI.ViewManager.ViewManager.instance().showView('timeline');
    TimelinePanel.instance().select(selectionFromEvent(rEvent.event));
  }
}

export class ActionDelegate implements UI.ActionRegistration.ActionDelegate {
  handleAction(context: UI.Context.Context, actionId: string): boolean {
    const panel = context.flavor(TimelinePanel);
    if (panel === null) {
      return false;
    }
    switch (actionId) {
      case 'timeline.toggle-recording':
        void panel.toggleRecording();
        return true;
      case 'timeline.record-reload':
        panel.recordReload();
        return true;
      case 'timeline.save-to-file':
        void panel.saveToFile();
        return true;
      case 'timeline.load-from-file':
        panel.selectFileToLoad();
        return true;
      case 'timeline.jump-to-previous-frame':
        panel.jumpToFrame(-1);
        return true;
      case 'timeline.jump-to-next-frame':
        panel.jumpToFrame(1);
        return true;
      case 'timeline.show-history':
        void panel.showHistoryDropdown();
        return true;
      case 'timeline.previous-recording':
        panel.navigateHistory(1);
        return true;
      case 'timeline.next-recording':
        panel.navigateHistory(-1);
        return true;
    }
    return false;
  }
}

/**
 * Used to set the UI.Context when the user expands an Insight. This is only
 * relied upon in the AI Agent code to know which agent to pick by default based
 * on the context of the panel.
 */
export class SelectedInsight {
  constructor(public insight: TimelineComponents.Sidebar.ActiveInsight) {
  }
}<|MERGE_RESOLUTION|>--- conflicted
+++ resolved
@@ -542,26 +542,23 @@
     this.showScreenshotsSetting.setTitle(i18nString(UIStrings.screenshots));
     this.showScreenshotsSetting.addChangeListener(this.updateMiniMap, this);
 
-<<<<<<< HEAD
     // See https://docs.google.com/document/d/1_mtLIHEd9bFQN4xWBSVDR357GaRo56khB1aOxgWDeu4/edit?tab=t.0 for context.
     if (isReactNative) {
       this.showMemorySetting = null;
     } else {
       this.showMemorySetting = Common.Settings.Settings.instance().createSetting('timeline-show-memory', false);
       this.showMemorySetting.setTitle(i18nString(UIStrings.memory));
-      this.showMemorySetting.addChangeListener(this.onModeChanged, this);
-    }
-=======
-    this.showMemorySetting = Common.Settings.Settings.instance().createSetting(
-        'timeline-show-memory', false, Common.Settings.SettingStorageType.SESSION);
-    this.showMemorySetting.setTitle(i18nString(UIStrings.memory));
-    this.showMemorySetting.addChangeListener(this.onMemoryModeChanged, this);
-
-    this.#dimThirdPartiesSetting = Common.Settings.Settings.instance().createSetting(
-        'timeline-dim-third-parties', false, Common.Settings.SettingStorageType.SESSION);
-    this.#dimThirdPartiesSetting.setTitle(i18nString(UIStrings.dimThirdParties));
-    this.#dimThirdPartiesSetting.addChangeListener(this.onDimThirdPartiesChanged, this);
->>>>>>> 8120d26b
+      this.showMemorySetting.addChangeListener(this.onMemoryModeChanged, this);
+    }
+
+    // [RN] Used to scope down available features for React Native targets
+    // See https://docs.google.com/document/d/1_mtLIHEd9bFQN4xWBSVDR357GaRo56khB1aOxgWDeu4/edit?tab=t.0 for context.
+    if (!isReactNative) {
+      this.#dimThirdPartiesSetting = Common.Settings.Settings.instance().createSetting(
+          'timeline-dim-third-parties', false, Common.Settings.SettingStorageType.SESSION);
+      this.#dimThirdPartiesSetting.setTitle(i18nString(UIStrings.dimThirdParties));
+      this.#dimThirdPartiesSetting.addChangeListener(this.onDimThirdPartiesChanged, this);
+    }
 
     this.#thirdPartyTracksSetting = TimelinePanel.extensionDataVisibilitySetting();
     this.#thirdPartyTracksSetting.addChangeListener(this.#extensionDataVisibilityChanged, this);
@@ -569,20 +566,13 @@
 
     const timelineToolbarContainer = this.element.createChild('div', 'timeline-toolbar-container');
     timelineToolbarContainer.setAttribute('jslog', `${VisualLogging.toolbar()}`);
-<<<<<<< HEAD
-    this.panelToolbar = new UI.Toolbar.Toolbar('timeline-main-toolbar', timelineToolbarContainer);
-    this.panelToolbar.makeWrappable(true);
-    this.panelRightToolbar = new UI.Toolbar.Toolbar('', timelineToolbarContainer);
-    if (!isNode && !isReactNative) {
-=======
     timelineToolbarContainer.role = 'toolbar';
     this.panelToolbar = timelineToolbarContainer.createChild('devtools-toolbar', 'timeline-main-toolbar');
     this.panelToolbar.role = 'presentation';
     this.panelToolbar.wrappable = true;
     this.panelRightToolbar = timelineToolbarContainer.createChild('devtools-toolbar');
     this.panelRightToolbar.role = 'presentation';
-    if (!isNode) {
->>>>>>> 8120d26b
+    if (!isNode && !isReactNative) {
       this.createSettingsPane();
       this.updateShowSettingsToolbarButton();
     }
@@ -1089,18 +1079,12 @@
   private populateToolbar(): void {
     // Record
     this.panelToolbar.appendToolbarItem(UI.Toolbar.Toolbar.createActionButton(this.toggleRecordAction));
-<<<<<<< HEAD
     // See https://docs.google.com/document/d/1_mtLIHEd9bFQN4xWBSVDR357GaRo56khB1aOxgWDeu4/edit?tab=t.0 for context.
     if (!isReactNative && this.recordReloadAction !== null) {
       this.panelToolbar.appendToolbarItem(UI.Toolbar.Toolbar.createActionButton(this.recordReloadAction));
     }
-    this.clearButton = new UI.Toolbar.ToolbarButton(i18nString(UIStrings.clear), 'clear');
-    this.clearButton.addEventListener(UI.Toolbar.ToolbarButton.Events.Click, () => this.onClearButton());
-=======
-    this.panelToolbar.appendToolbarItem(UI.Toolbar.Toolbar.createActionButton(this.recordReloadAction));
     this.clearButton = new UI.Toolbar.ToolbarButton(i18nString(UIStrings.clear), 'clear', undefined, 'timeline.clear');
     this.clearButton.addEventListener(UI.Toolbar.ToolbarButton.Events.CLICK, () => this.onClearButton());
->>>>>>> 8120d26b
     this.panelToolbar.appendToolbarItem(this.clearButton);
 
     // Load / SaveCLICK
@@ -1559,19 +1543,18 @@
       isCpuProfile,
       settings: {
         showScreenshots: this.showScreenshotsSetting.get(),
-        showMemory: !isReactNative && this.showMemorySetting !== null && this.showMemorySetting.get(), // See https://docs.google.com/document/d/1_mtLIHEd9bFQN4xWBSVDR357GaRo56khB1aOxgWDeu4/edit?tab=t.0 for context.
+        showMemory: isReactNative ?
+            false :
+            (this.showMemorySetting?.get() ||
+             false),  // See https://docs.google.com/document/d/1_mtLIHEd9bFQN4xWBSVDR357GaRo56khB1aOxgWDeu4/edit?tab=t.0 for context.
       },
     });
   }
 
-<<<<<<< HEAD
-  private onModeChanged(): void {
+  private onMemoryModeChanged(): void {
+    // [RN] Used to scope down available features for React Native targets
     // See https://docs.google.com/document/d/1_mtLIHEd9bFQN4xWBSVDR357GaRo56khB1aOxgWDeu4/edit?tab=t.0 for context.
-    this.flameChart.updateCountersGraphToggle(!isReactNative && this.showMemorySetting !== null && this.showMemorySetting.get());
-=======
-  private onMemoryModeChanged(): void {
-    this.flameChart.updateCountersGraphToggle(this.showMemorySetting.get());
->>>>>>> 8120d26b
+    this.flameChart.updateCountersGraphToggle(isReactNative ? false : (this.showMemorySetting?.get() || false));
     this.updateMiniMap();
     this.doResize();
     this.select(null);
@@ -1866,24 +1849,12 @@
   }
 
   private updateTimelineControls(): void {
-<<<<<<< HEAD
-    this.toggleRecordAction.setToggled(this.state === State.Recording);
-    this.toggleRecordAction.setEnabled(this.state === State.Recording || this.state === State.Idle);
+    this.toggleRecordAction.setToggled(this.state === State.RECORDING);
+    this.toggleRecordAction.setEnabled(this.state === State.RECORDING || this.state === State.IDLE);
     // See https://docs.google.com/document/d/1_mtLIHEd9bFQN4xWBSVDR357GaRo56khB1aOxgWDeu4/edit?tab=t.0 for context.
     if (!isReactNative && this.recordReloadAction !== null) {
-      this.recordReloadAction.setEnabled(isNode ? false : this.state === State.Idle);
-    }
-    this.#historyManager.setEnabled(this.state === State.Idle);
-    this.clearButton.setEnabled(this.state === State.Idle);
-    this.panelToolbar.setEnabled(this.state !== State.Loading);
-    this.panelRightToolbar.setEnabled(this.state !== State.Loading);
-    this.dropTarget.setEnabled(this.state === State.Idle);
-    this.loadButton.setEnabled(this.state === State.Idle);
-    this.saveButton.setEnabled(this.state === State.Idle && this.#hasActiveTrace());
-=======
-    this.toggleRecordAction.setToggled(this.state === State.RECORDING);
-    this.toggleRecordAction.setEnabled(this.state === State.RECORDING || this.state === State.IDLE);
-    this.recordReloadAction.setEnabled(isNode ? false : this.state === State.IDLE);
+      this.recordReloadAction.setEnabled(isNode ? false : this.state === State.IDLE);
+    }
     this.#historyManager.setEnabled(this.state === State.IDLE);
     this.clearButton.setEnabled(this.state === State.IDLE);
     this.panelToolbar.setEnabled(this.state !== State.LOADING);
@@ -1895,7 +1866,6 @@
     if (this.#viewMode.mode === 'VIEWING_TRACE') {
       this.#addSidebarIconToToolbar();
     }
->>>>>>> 8120d26b
   }
 
   async toggleRecording(): Promise<void> {
