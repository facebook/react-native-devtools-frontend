// Copyright 2021 The Chromium Authors. All rights reserved.
// Use of this source code is governed by a BSD-style license that can be
// found in the LICENSE file.

/*
 * Copyright (C) 2012 Google Inc. All rights reserved.
 * Copyright (C) 2012 Intel Inc. All rights reserved.
 *
 * Redistribution and use in source and binary forms, with or without
 * modification, are permitted provided that the following conditions are
 * met:
 *
 *     * Redistributions of source code must retain the above copyright
 * notice, this list of conditions and the following disclaimer.
 *     * Redistributions in binary form must reproduce the above
 * copyright notice, this list of conditions and the following disclaimer
 * in the documentation and/or other materials provided with the
 * distribution.
 *     * Neither the name of Google Inc. nor the names of its
 * contributors may be used to endorse or promote products derived from
 * this software without specific prior written permission.
 *
 * THIS SOFTWARE IS PROVIDED BY THE COPYRIGHT HOLDERS AND CONTRIBUTORS
 * "AS IS" AND ANY EXPRESS OR IMPLIED WARRANTIES, INCLUDING, BUT NOT
 * LIMITED TO, THE IMPLIED WARRANTIES OF MERCHANTABILITY AND FITNESS FOR
 * A PARTICULAR PURPOSE ARE DISCLAIMED. IN NO EVENT SHALL THE COPYRIGHT
 * OWNER OR CONTRIBUTORS BE LIABLE FOR ANY DIRECT, INDIRECT, INCIDENTAL,
 * SPECIAL, EXEMPLARY, OR CONSEQUENTIAL DAMAGES (INCLUDING, BUT NOT
 * LIMITED TO, PROCUREMENT OF SUBSTITUTE GOODS OR SERVICES; LOSS OF USE,
 * DATA, OR PROFITS; OR BUSINESS INTERRUPTION) HOWEVER CAUSED AND ON ANY
 * THEORY OF LIABILITY, WHETHER IN CONTRACT, STRICT LIABILITY, OR TORT
 * (INCLUDING NEGLIGENCE OR OTHERWISE) ARISING IN ANY WAY OUT OF THE USE
 * OF THIS SOFTWARE, EVEN IF ADVISED OF THE POSSIBILITY OF SUCH DAMAGE.
 */

import * as Common from '../../core/common/common.js';
import * as Host from '../../core/host/host.js';
import * as i18n from '../../core/i18n/i18n.js';
import * as Platform from '../../core/platform/platform.js';
import * as Root from '../../core/root/root.js';
import * as SDK from '../../core/sdk/sdk.js';
import type * as Protocol from '../../generated/protocol.js';
import type * as TimelineModel from '../../models/timeline_model/timeline_model.js';
import * as TraceEngine from '../../models/trace/trace.js';
import * as Workspace from '../../models/workspace/workspace.js';
import * as TraceBounds from '../../services/trace_bounds/trace_bounds.js';
import * as Adorners from '../../ui/components/adorners/adorners.js';
import * as PanelFeedback from '../../ui/components/panel_feedback/panel_feedback.js';
import * as PerfUI from '../../ui/legacy/components/perf_ui/perf_ui.js';
import * as UI from '../../ui/legacy/legacy.js';
import * as VisualLogging from '../../ui/visual_logging/visual_logging.js';
import * as MobileThrottling from '../mobile_throttling/mobile_throttling.js';

import {ActiveFilters} from './ActiveFilters.js';
import {TraceLoadEvent} from './BenchmarkEvents.js';
import {SHOULD_SHOW_EASTER_EGG} from './EasterEgg.js';
import historyToolbarButtonStyles from './historyToolbarButton.css.js';
import {IsolateSelector} from './IsolateSelector.js';
import {PerformanceModel} from './PerformanceModel.js';
import {cpuprofileJsonGenerator, traceJsonGenerator} from './SaveFileFormatter.js';
import {NodeNamesUpdated, SourceMapsResolver} from './SourceMapsResolver.js';
import {type Client, TimelineController} from './TimelineController.js';
import {TimelineFlameChartView} from './TimelineFlameChartView.js';
import {TimelineHistoryManager} from './TimelineHistoryManager.js';
import {TimelineLoader} from './TimelineLoader.js';
import {TimelineMiniMap} from './TimelineMiniMap.js';
import timelinePanelStyles from './timelinePanel.css.js';
import {TimelineSelection} from './TimelineSelection.js';
import timelineStatusDialogStyles from './timelineStatusDialog.css.js';
import {TimelineUIUtils} from './TimelineUIUtils.js';
import {UIDevtoolsController} from './UIDevtoolsController.js';
import {UIDevtoolsUtils} from './UIDevtoolsUtils.js';
<<<<<<< HEAD
import type * as Protocol from '../../generated/protocol.js';
import {traceJsonGenerator, cpuprofileJsonGenerator} from './SaveFileFormatter.js';

import {TimelineSelection} from './TimelineSelection.js';
=======
>>>>>>> 19c832a5

const UIStrings = {
  /**
   *@description Text that appears when user drag and drop something (for example, a file) in Timeline Panel of the Performance panel
   */
  dropTimelineFileOrUrlHere: 'Drop timeline file or URL here',
  /**
   *@description Title of disable capture jsprofile setting in timeline panel of the performance panel
   */
  disableJavascriptSamples: 'Disable JavaScript samples',
  /**
   *@description Title of capture layers and pictures setting in timeline panel of the performance panel
   */
  enableAdvancedPaint: 'Enable advanced paint instrumentation (slow)',
  /**
   *@description Title of show screenshots setting in timeline panel of the performance panel
   */
  screenshots: 'Screenshots',
  /**
   *@description Text for the memory of the page
   */
  memory: 'Memory',
  /**
   *@description Text to clear content
   */
  clear: 'Clear',
  /**
   *@description A label for a button that fixes something.
   */
  fixMe: 'Fix me',
  /**
   *@description Tooltip text that appears when hovering over the largeicon load button
   */
  loadProfile: 'Load profile…',
  /**
   *@description Tooltip text that appears when hovering over the largeicon download button
   */
  saveProfile: 'Save profile…',
  /**
   *@description Text to take screenshots
   */
  captureScreenshots: 'Capture screenshots',
  /**
   *@description Text in Timeline Panel of the Performance panel
   */
  showMemoryTimeline: 'Show memory timeline',
  /**
   *@description Tooltip text that appears when hovering over the largeicon settings gear in show settings pane setting in timeline panel of the performance panel
   */
  captureSettings: 'Capture settings',
  /**
   *@description Text in Timeline Panel of the Performance panel
   */
  disablesJavascriptSampling: 'Disables JavaScript sampling, reduces overhead when running against mobile devices',
  /**
   *@description Text in Timeline Panel of the Performance panel
   */
  capturesAdvancedPaint: 'Captures advanced paint instrumentation, introduces significant performance overhead',
  /**
   *@description Text in Timeline Panel of the Performance panel
   */
  network: 'Network:',
  /**
   *@description Text in Timeline Panel of the Performance panel
   */
  cpu: 'CPU:',
  /**
   *@description Title of the 'Network conditions' tool in the bottom drawer
   */
  networkConditions: 'Network conditions',
  /**
   *@description Text in Timeline Panel of the Performance panel
   *@example {wrong format} PH1
   *@example {ERROR_FILE_NOT_FOUND} PH2
   */
  failedToSaveTimelineSS: 'Failed to save timeline: {PH1} ({PH2})',
  /**
   *@description Text in Timeline Panel of the Performance panel
   */
  CpuThrottlingIsEnabled: '- CPU throttling is enabled',
  /**
   *@description Text in Timeline Panel of the Performance panel
   */
  NetworkThrottlingIsEnabled: '- Network throttling is enabled',
  /**
   *@description Text in Timeline Panel of the Performance panel
   */
  HardwareConcurrencyIsEnabled: '- Hardware concurrency override is enabled',
  /**
   *@description Text in Timeline Panel of the Performance panel
   */
  SignificantOverheadDueToPaint: '- Significant overhead due to paint instrumentation',
  /**
   *@description Text in Timeline Panel of the Performance panel
   */
  JavascriptSamplingIsDisabled: '- JavaScript sampling is disabled',
  /**
   *@description Text in Timeline Panel of the Performance panel
   */
  stoppingTimeline: 'Stopping timeline…',
  /**
   *@description Text in Timeline Panel of the Performance panel
   */
  received: 'Received',
  /**
   *@description Text to close something
   */
  close: 'Close',
  /**
   *@description Text to download the raw trace files after an error
   */
  downloadAfterError: 'Download raw trace events',
  /**
   *@description Status text to indicate the recording has failed in the Performance panel
   */
  recordingFailed: 'Recording failed',
  /**
   * @description Text to indicate the progress of a profile. Informs the user that we are currently
   * creating a peformance profile.
   */
  profiling: 'Profiling…',
  /**
   *@description Text in Timeline Panel of the Performance panel
   */
  bufferUsage: 'Buffer usage',
  /**
   *@description Text for an option to learn more about something
   */
  learnmore: 'Learn more',
  /**
   *@description Text in Timeline Panel of the Performance panel
   */
  wasd: 'WASD',
  /**
   *@description Text in Timeline Panel of the Performance panel
   *@example {record} PH1
   *@example {Ctrl + R} PH2
   */
  clickTheRecordButtonSOrHitSTo: 'Click the record button {PH1} or hit {PH2} to start a new recording.',
  /**
   * @description Text in Timeline Panel of the Performance panel
   * @example {reload button} PH1
   * @example {Ctrl + R} PH2
   */
  clickTheReloadButtonSOrHitSTo: 'Click the reload button {PH1} or hit {PH2} to record the page load.',
  /**
   *@description Text in Timeline Panel of the Performance panel
   *@example {Ctrl + U} PH1
   *@example {Learn more} PH2
   */
  afterRecordingSelectAnAreaOf:
      'After recording, select an area of interest in the overview by dragging. Then, zoom and pan the timeline with the mousewheel or {PH1} keys. {PH2}',
  /**
   *@description Text in Timeline Panel of the Performance panel
   */
  loadingProfile: 'Loading profile…',
  /**
   *@description Text in Timeline Panel of the Performance panel
   */
  processingProfile: 'Processing profile…',
  /**
   *@description Text in Timeline Panel of the Performance panel
   */
  initializingProfiler: 'Initializing profiler…',
  /**
   *@description Text for the status of something
   */
  status: 'Status',
  /**
   *@description Text that refers to the time
   */
  time: 'Time',
  /**
   *@description Text for the description of something
   */
  description: 'Description',
  /**
   *@description Text of an item that stops the running task
   */
  stop: 'Stop',
  /**
   *@description Time text content in Timeline Panel of the Performance panel
   *@example {2.12} PH1
   */
  ssec: '{PH1} sec',
};
const str_ = i18n.i18n.registerUIStrings('panels/timeline/TimelinePanel.ts', UIStrings);
const i18nString = i18n.i18n.getLocalizedString.bind(undefined, str_);

let timelinePanelInstance: TimelinePanel;
let isNode: boolean;

export class TimelinePanel extends UI.Panel.Panel implements Client, TimelineModeViewDelegate {
  private readonly dropTarget: UI.DropTarget.DropTarget;
  private readonly recordingOptionUIControls: UI.Toolbar.ToolbarItem[];
  private state: State;
  private recordingPageReload: boolean;
  private readonly millisecondsToRecordAfterLoadEvent: number;
  private readonly toggleRecordAction: UI.ActionRegistration.Action;
  private readonly recordReloadAction: UI.ActionRegistration.Action;
  readonly #historyManager: TimelineHistoryManager;
  private performanceModel: PerformanceModel|null;
  private disableCaptureJSProfileSetting: Common.Settings.Setting<boolean>;
  private readonly captureLayersAndPicturesSetting: Common.Settings.Setting<boolean>;
  private showScreenshotsSetting: Common.Settings.Setting<boolean>;
  private showMemorySetting: Common.Settings.Setting<boolean>;
  private readonly panelToolbar: UI.Toolbar.Toolbar;
  private readonly panelRightToolbar: UI.Toolbar.Toolbar;
  private readonly timelinePane: UI.Widget.VBox;
  readonly #minimapComponent = new TimelineMiniMap();
  private readonly statusPaneContainer: HTMLElement;
  private readonly flameChart: TimelineFlameChartView;
  private readonly searchableViewInternal: UI.SearchableView.SearchableView;
  private showSettingsPaneButton!: UI.Toolbar.ToolbarSettingToggle;
  private showSettingsPaneSetting!: Common.Settings.Setting<boolean>;
  private settingsPane!: UI.Widget.Widget;
  private controller!: TimelineController|null;
  private cpuProfiler!: SDK.CPUProfilerModel.CPUProfilerModel|null;
  private clearButton!: UI.Toolbar.ToolbarButton;
  private fixMeButton: UI.Toolbar.ToolbarButton;
  private fixMeButtonAdded = false;
  private loadButton!: UI.Toolbar.ToolbarButton;
  private saveButton!: UI.Toolbar.ToolbarButton;
  private statusPane!: StatusPane|null;
  private landingPage!: UI.Widget.Widget;
  private loader?: TimelineLoader;
  private showScreenshotsToolbarCheckbox?: UI.Toolbar.ToolbarItem;
  private showMemoryToolbarCheckbox?: UI.Toolbar.ToolbarItem;
  private networkThrottlingSelect?: UI.Toolbar.ToolbarComboBox;
  private cpuThrottlingSelect?: UI.Toolbar.ToolbarComboBox;
  private fileSelectorElement?: HTMLInputElement;
  private selection?: TimelineSelection|null;
  private traceLoadStart!: TraceEngine.Types.Timing.MilliSeconds|null;
  private primaryPageTargetPromiseCallback = (_target: SDK.Target.Target): void => {};
  // Note: this is technically unused, but we need it to define the promiseCallback function above.
  private primaryPageTargetPromise = new Promise<SDK.Target.Target>(res => {
    this.primaryPageTargetPromiseCallback = res;
  });

  #traceEngineModel: TraceEngine.TraceModel.Model<typeof TraceEngine.Handlers.ModelHandlers>;
  // Tracks the index of the trace that the user is currently viewing.
  #traceEngineActiveTraceIndex = -1;
  #sourceMapsResolver: SourceMapsResolver|null = null;
  #onSourceMapsNodeNamesResolvedBound = this.#onSourceMapsNodeNamesResolved.bind(this);
  readonly #onChartPlayableStateChangeBound: (event: Common.EventTarget.EventTargetEvent<boolean>) => void;
  constructor() {
    super('timeline');
    const adornerContent = document.createElement('span');
    adornerContent.innerHTML = `<div style="
      font-size: 12px;
      transform: scale(1.25);
      color: transparent;
      background: linear-gradient(90deg, rgb(255 0 0 / 100%) 0%, rgb(255 154 0 / 100%) 10%, rgb(208 222 33 / 100%) 20%, rgb(79 220 74 / 100%) 30%, rgb(63 218 216 / 100%) 40%, rgb(47 201 226 / 100%) 50%, rgb(28 127 238 / 100%) 60%, rgb(95 21 242 / 100%) 70%, rgb(186 12 248 / 100%) 80%, rgb(251 7 217 / 100%) 90%, rgb(255 0 0 / 100%) 100%);
      -webkit-background-clip: text;
      ">💫</div>`;
    const adorner = new Adorners.Adorner.Adorner();
    adorner.classList.add('fix-perf-icon');
    adorner.data = {
      name: i18nString(UIStrings.fixMe),
      content: adornerContent,
    };
    this.fixMeButton = new UI.Toolbar.ToolbarButton(i18nString(UIStrings.fixMe), adorner);
    this.fixMeButton.addEventListener(UI.Toolbar.ToolbarButton.Events.Click, () => this.onFixMe());
    const config = TraceEngine.Types.Configuration.DEFAULT;
    config.experiments.timelineShowAllEvents = Root.Runtime.experiments.isEnabled('timeline-show-all-events');
    config.experiments.timelineV8RuntimeCallStats =
        Root.Runtime.experiments.isEnabled('timeline-v8-runtime-call-stats');
    this.#traceEngineModel = TraceEngine.TraceModel.Model.createWithAllHandlers(config);

    this.element.addEventListener('contextmenu', this.contextMenu.bind(this), false);
    this.dropTarget = new UI.DropTarget.DropTarget(
        this.element, [UI.DropTarget.Type.File, UI.DropTarget.Type.URI],
        i18nString(UIStrings.dropTimelineFileOrUrlHere), this.handleDrop.bind(this));

    this.recordingOptionUIControls = [];
    this.state = State.Idle;
    this.recordingPageReload = false;
    this.millisecondsToRecordAfterLoadEvent = 5000;
    this.toggleRecordAction = UI.ActionRegistry.ActionRegistry.instance().getAction('timeline.toggle-recording');
    this.recordReloadAction = UI.ActionRegistry.ActionRegistry.instance().getAction('timeline.record-reload');

    this.#historyManager = new TimelineHistoryManager(this.#minimapComponent);

    this.performanceModel = null;
    this.traceLoadStart = null;

    this.disableCaptureJSProfileSetting =
        Common.Settings.Settings.instance().createSetting('timeline-disable-js-sampling', false);
    this.disableCaptureJSProfileSetting.setTitle(i18nString(UIStrings.disableJavascriptSamples));
    this.captureLayersAndPicturesSetting =
        Common.Settings.Settings.instance().createSetting('timeline-capture-layers-and-pictures', false);
    this.captureLayersAndPicturesSetting.setTitle(i18nString(UIStrings.enableAdvancedPaint));

    this.showScreenshotsSetting =
        Common.Settings.Settings.instance().createSetting('timeline-show-screenshots', isNode ? false : true);
    this.showScreenshotsSetting.setTitle(i18nString(UIStrings.screenshots));
    this.showScreenshotsSetting.addChangeListener(this.updateOverviewControls, this);

    this.showMemorySetting = Common.Settings.Settings.instance().createSetting('timeline-show-memory', false);
    this.showMemorySetting.setTitle(i18nString(UIStrings.memory));
    this.showMemorySetting.addChangeListener(this.onModeChanged, this);

    const timelineToolbarContainer = this.element.createChild('div', 'timeline-toolbar-container');
    timelineToolbarContainer.setAttribute('jslog', `${VisualLogging.toolbar()}`);
    this.panelToolbar = new UI.Toolbar.Toolbar('timeline-main-toolbar', timelineToolbarContainer);
    this.panelToolbar.makeWrappable(true);
    this.panelRightToolbar = new UI.Toolbar.Toolbar('', timelineToolbarContainer);
    if (!isNode) {
      this.createSettingsPane();
      this.updateShowSettingsToolbarButton();
    }
    this.timelinePane = new UI.Widget.VBox();
    this.timelinePane.show(this.element);
    const topPaneElement = this.timelinePane.element.createChild('div', 'hbox');
    topPaneElement.id = 'timeline-overview-panel';

    this.#minimapComponent.show(topPaneElement);

    this.statusPaneContainer = this.timelinePane.element.createChild('div', 'status-pane-container fill');

    this.createFileSelector();

    SDK.TargetManager.TargetManager.instance().addModelListener(
        SDK.ResourceTreeModel.ResourceTreeModel, SDK.ResourceTreeModel.Events.Load, this.loadEventFired, this);

    this.flameChart = new TimelineFlameChartView(this);
    this.#onChartPlayableStateChangeBound = this.#onChartPlayableStateChange.bind(this);

    this.flameChart.getMainFlameChart().addEventListener(
        PerfUI.FlameChart.Events.ChartPlayableStateChange, this.#onChartPlayableStateChangeBound, this);

    this.searchableViewInternal = new UI.SearchableView.SearchableView(this.flameChart, null);
    this.searchableViewInternal.setMinimumSize(0, 100);
    this.searchableViewInternal.element.classList.add('searchable-view');
    this.searchableViewInternal.show(this.timelinePane.element);
    this.flameChart.show(this.searchableViewInternal.element);
    this.flameChart.setSearchableView(this.searchableViewInternal);
    this.searchableViewInternal.hideWidget();

    this.onModeChanged();
    this.populateToolbar();
    this.showLandingPage();
    this.updateTimelineControls();

    SDK.TargetManager.TargetManager.instance().addEventListener(
        SDK.TargetManager.Events.SuspendStateChanged, this.onSuspendStateChanged, this);
    if (Root.Runtime.experiments.isEnabled('timeline-as-console-profile-result-panel')) {
      const profilerModels = SDK.TargetManager.TargetManager.instance().models(SDK.CPUProfilerModel.CPUProfilerModel);
      for (const model of profilerModels) {
        for (const message of model.registeredConsoleProfileMessages) {
          this.consoleProfileFinished(message);
        }
      }
      SDK.TargetManager.TargetManager.instance().observeModels(
          SDK.CPUProfilerModel.CPUProfilerModel,
          {
            modelAdded: (model: SDK.CPUProfilerModel.CPUProfilerModel) => {
              model.addEventListener(
                  SDK.CPUProfilerModel.Events.ConsoleProfileFinished, event => this.consoleProfileFinished(event.data));
            },
            modelRemoved: (_model: SDK.CPUProfilerModel.CPUProfilerModel) => {

            },
          },
      );
    }
    SDK.TargetManager.TargetManager.instance().observeTargets({
      targetAdded: (target: SDK.Target.Target) => {
        if (target !== SDK.TargetManager.TargetManager.instance().primaryPageTarget()) {
          return;
        }
        this.primaryPageTargetPromiseCallback(target);
      },
      targetRemoved: (_: SDK.Target.Target) => {},
    });
  }

  static instance(opts: {
    forceNew: boolean|null,
    isNode: boolean,
  }|undefined = {forceNew: null, isNode: false}): TimelinePanel {
    const {forceNew, isNode: isNodeMode} = opts;
    isNode = isNodeMode;

    if (!timelinePanelInstance || forceNew) {
      timelinePanelInstance = new TimelinePanel();
    }

    return timelinePanelInstance;
  }

  override searchableView(): UI.SearchableView.SearchableView|null {
    return this.searchableViewInternal;
  }

  override wasShown(): void {
    super.wasShown();
    UI.Context.Context.instance().setFlavor(TimelinePanel, this);
    this.registerCSSFiles([timelinePanelStyles]);
    // Record the performance tool load time.
    Host.userMetrics.panelLoaded('timeline', 'DevTools.Launch.Timeline');
  }

  override willHide(): void {
    UI.Context.Context.instance().setFlavor(TimelinePanel, null);
    this.#historyManager.cancelIfShowing();
  }

  loadFromEvents(events: TraceEngine.TracingManager.EventPayload[]): void {
    if (this.state !== State.Idle) {
      return;
    }
    this.prepareToLoadTimeline();
    this.loader = TimelineLoader.loadFromEvents(events, this);
  }

  getFlameChart(): TimelineFlameChartView {
    return this.flameChart;
  }

  getMinimap(): TimelineMiniMap {
    return this.#minimapComponent;
  }

  #onChartPlayableStateChange(event: Common.EventTarget.EventTargetEvent<boolean, unknown>): void {
    if (event.data) {
      const dateObj = new Date();
      const month = dateObj.getUTCMonth() + 1;
      const day = dateObj.getUTCDate();
      const isAprilFools = (month === 4 && (day === 1 || day === 2));  // Show only on April fools and the next day
      if (isAprilFools && !this.fixMeButtonAdded && SHOULD_SHOW_EASTER_EGG) {
        this.fixMeButtonAdded = true;
        this.panelToolbar.appendToolbarItem(this.fixMeButton);
      }
    } else {
      this.fixMeButtonAdded = false;
      this.panelToolbar.removeToolbarItem(this.fixMeButton);
    }
  }

  private loadFromCpuProfile(profile: Protocol.Profiler.Profile|null, title?: string): void {
    if (this.state !== State.Idle) {
      return;
    }
    this.prepareToLoadTimeline();
    this.loader = TimelineLoader.loadFromCpuProfile(profile, this, title);
  }

  private setState(state: State): void {
    this.state = state;
    this.updateTimelineControls();
  }

  private createSettingCheckbox(setting: Common.Settings.Setting<boolean>, tooltip: string): UI.Toolbar.ToolbarItem {
    const checkboxItem = new UI.Toolbar.ToolbarSettingCheckbox(setting, tooltip);
    this.recordingOptionUIControls.push(checkboxItem);
    return checkboxItem;
  }

  private populateToolbar(): void {
    // Record
    this.panelToolbar.appendToolbarItem(UI.Toolbar.Toolbar.createActionButton(this.toggleRecordAction));
    this.panelToolbar.appendToolbarItem(UI.Toolbar.Toolbar.createActionButton(this.recordReloadAction));
    this.clearButton = new UI.Toolbar.ToolbarButton(i18nString(UIStrings.clear), 'clear');
    this.clearButton.addEventListener(UI.Toolbar.ToolbarButton.Events.Click, () => this.onClearButton());
    this.panelToolbar.appendToolbarItem(this.clearButton);

    // Load / Save
    this.loadButton = new UI.Toolbar.ToolbarButton(i18nString(UIStrings.loadProfile), 'import');
    this.loadButton.addEventListener(UI.Toolbar.ToolbarButton.Events.Click, () => {
      Host.userMetrics.actionTaken(Host.UserMetrics.Action.PerfPanelTraceImported);
      this.selectFileToLoad();
    });
    this.saveButton = new UI.Toolbar.ToolbarButton(i18nString(UIStrings.saveProfile), 'download');
    this.saveButton.addEventListener(UI.Toolbar.ToolbarButton.Events.Click, _event => {
      Host.userMetrics.actionTaken(Host.UserMetrics.Action.PerfPanelTraceExported);
      void this.saveToFile();
    });
    this.panelToolbar.appendSeparator();
    this.panelToolbar.appendToolbarItem(this.loadButton);
    this.panelToolbar.appendToolbarItem(this.saveButton);

    // History
    this.panelToolbar.appendSeparator();
    this.panelToolbar.appendToolbarItem(this.#historyManager.button());
    this.panelToolbar.registerCSSFiles([historyToolbarButtonStyles]);
    this.panelToolbar.appendSeparator();

    // View
    this.panelToolbar.appendSeparator();
    if (!isNode) {
      this.showScreenshotsToolbarCheckbox =
          this.createSettingCheckbox(this.showScreenshotsSetting, i18nString(UIStrings.captureScreenshots));
      this.panelToolbar.appendToolbarItem(this.showScreenshotsToolbarCheckbox);
    }

    this.showMemoryToolbarCheckbox =
        this.createSettingCheckbox(this.showMemorySetting, i18nString(UIStrings.showMemoryTimeline));
    this.panelToolbar.appendToolbarItem(this.showMemoryToolbarCheckbox);

    // GC
    this.panelToolbar.appendToolbarItem(UI.Toolbar.Toolbar.createActionButtonForId('components.collect-garbage'));

    // Isolate selector
    const isolateSelector = new IsolateSelector();
    if (isNode) {
      this.panelToolbar.appendSeparator();
      this.panelToolbar.appendToolbarItem(isolateSelector);
    }

    // Settings
    if (!isNode) {
      this.panelRightToolbar.appendSeparator();
      this.panelRightToolbar.appendToolbarItem(this.showSettingsPaneButton);
    }
  }

  private createSettingsPane(): void {
    this.showSettingsPaneSetting =
        Common.Settings.Settings.instance().createSetting('timeline-show-settings-toolbar', false);
    this.showSettingsPaneButton = new UI.Toolbar.ToolbarSettingToggle(
        this.showSettingsPaneSetting, 'gear', i18nString(UIStrings.captureSettings), 'gear-filled');
    SDK.NetworkManager.MultitargetNetworkManager.instance().addEventListener(
        SDK.NetworkManager.MultitargetNetworkManager.Events.ConditionsChanged, this.updateShowSettingsToolbarButton,
        this);
    SDK.CPUThrottlingManager.CPUThrottlingManager.instance().addEventListener(
        SDK.CPUThrottlingManager.Events.RateChanged, this.updateShowSettingsToolbarButton, this);
    SDK.CPUThrottlingManager.CPUThrottlingManager.instance().addEventListener(
        SDK.CPUThrottlingManager.Events.HardwareConcurrencyChanged, this.updateShowSettingsToolbarButton, this);
    this.disableCaptureJSProfileSetting.addChangeListener(this.updateShowSettingsToolbarButton, this);
    this.captureLayersAndPicturesSetting.addChangeListener(this.updateShowSettingsToolbarButton, this);

    this.settingsPane = new UI.Widget.HBox();
    this.settingsPane.element.classList.add('timeline-settings-pane');
    this.settingsPane.show(this.element);

    const captureToolbar = new UI.Toolbar.Toolbar('', this.settingsPane.element);
    captureToolbar.element.classList.add('flex-auto');
    captureToolbar.makeVertical();
    captureToolbar.appendToolbarItem(this.createSettingCheckbox(
        this.disableCaptureJSProfileSetting, i18nString(UIStrings.disablesJavascriptSampling)));
    captureToolbar.appendToolbarItem(
        this.createSettingCheckbox(this.captureLayersAndPicturesSetting, i18nString(UIStrings.capturesAdvancedPaint)));

    const throttlingPane = new UI.Widget.VBox();
    throttlingPane.element.classList.add('flex-auto');
    throttlingPane.show(this.settingsPane.element);

    const cpuThrottlingToolbar = new UI.Toolbar.Toolbar('', throttlingPane.element);
    cpuThrottlingToolbar.appendText(i18nString(UIStrings.cpu));
    this.cpuThrottlingSelect = MobileThrottling.ThrottlingManager.throttlingManager().createCPUThrottlingSelector();
    cpuThrottlingToolbar.appendToolbarItem(this.cpuThrottlingSelect);

    const networkThrottlingToolbar = new UI.Toolbar.Toolbar('', throttlingPane.element);
    networkThrottlingToolbar.appendText(i18nString(UIStrings.network));
    this.networkThrottlingSelect = this.createNetworkConditionsSelect();
    networkThrottlingToolbar.appendToolbarItem(this.networkThrottlingSelect);

    const hardwareConcurrencyPane = new UI.Widget.VBox();
    hardwareConcurrencyPane.element.classList.add('flex-auto');
    hardwareConcurrencyPane.show(this.settingsPane.element);

    const {toggle, input, reset, warning} =
        MobileThrottling.ThrottlingManager.throttlingManager().createHardwareConcurrencySelector();
    const concurrencyThrottlingToolbar = new UI.Toolbar.Toolbar('', hardwareConcurrencyPane.element);
    concurrencyThrottlingToolbar.registerCSSFiles([timelinePanelStyles]);
    input.element.classList.add('timeline-concurrency-input');
    concurrencyThrottlingToolbar.appendToolbarItem(toggle);
    concurrencyThrottlingToolbar.appendToolbarItem(input);
    concurrencyThrottlingToolbar.appendToolbarItem(reset);
    concurrencyThrottlingToolbar.appendToolbarItem(warning);

    this.showSettingsPaneSetting.addChangeListener(this.updateSettingsPaneVisibility.bind(this));
    this.updateSettingsPaneVisibility();
  }

  private createNetworkConditionsSelect(): UI.Toolbar.ToolbarComboBox {
    const toolbarItem = new UI.Toolbar.ToolbarComboBox(null, i18nString(UIStrings.networkConditions));
    toolbarItem.setMaxWidth(140);
    MobileThrottling.ThrottlingManager.throttlingManager().decorateSelectWithNetworkThrottling(
        toolbarItem.selectElement());
    return toolbarItem;
  }

  private prepareToLoadTimeline(): void {
    console.assert(this.state === State.Idle);
    this.setState(State.Loading);
    if (this.performanceModel) {
      this.performanceModel = null;
    }
  }

  private createFileSelector(): void {
    if (this.fileSelectorElement) {
      this.fileSelectorElement.remove();
    }
    this.fileSelectorElement = UI.UIUtils.createFileSelectorElement(this.loadFromFile.bind(this));
    this.timelinePane.element.appendChild(this.fileSelectorElement);
  }

  private contextMenu(event: Event): void {
    const contextMenu = new UI.ContextMenu.ContextMenu(event);
    contextMenu.appendItemsAtLocation('timelineMenu');
    void contextMenu.show();
  }

  async saveToFile(): Promise<void> {
    if (this.state !== State.Idle) {
      return;
    }
    const performanceModel = this.performanceModel;
    if (!performanceModel) {
      return;
    }

    const traceEvents = this.#traceEngineModel.traceEvents(this.#traceEngineActiveTraceIndex);
    const metadata = this.#traceEngineModel.metadata(this.#traceEngineActiveTraceIndex);
    if (!traceEvents) {
      return;
    }

    const traceStart = Platform.DateUtilities.toISO8601Compact(new Date());
    let fileName: Platform.DevToolsPath.RawPathString;
    if (metadata?.dataOrigin === TraceEngine.Types.File.DataOrigin.CPUProfile) {
      fileName = `CPU-${traceStart}.cpuprofile` as Platform.DevToolsPath.RawPathString;
    } else {
      fileName = `Trace-${traceStart}.json` as Platform.DevToolsPath.RawPathString;
    }

    try {
<<<<<<< HEAD
      const handler = await window.showSaveFilePicker({
        suggestedName: fileName,
      });
      const encoder = new TextEncoder();

      // TODO(crbug.com/1456818): Extract this logic and add more tests.
      let traceAsString;
      if (isNode) {
=======
      // TODO(crbug.com/1456818): Extract this logic and add more tests.
      let traceAsString;
      if (metadata?.dataOrigin === TraceEngine.Types.File.DataOrigin.CPUProfile) {
>>>>>>> 19c832a5
        const profileEvent = traceEvents.find(e => e.name === 'CpuProfile');
        if (!profileEvent || !profileEvent.args?.data) {
          return;
        }
        const profileEventData = profileEvent.args?.data;
        if (profileEventData.hasOwnProperty('cpuProfile')) {
          // TODO(crbug.com/1456799): Currently use a hack way because we can't differentiate
          // cpuprofile from trace events when loading a file.
          // The loader will directly add the fake trace created from CpuProfile to the tracingModel.
          // And there is where the old saving logic saves the cpuprofile.
          // This will be solved when the CPUProfileHandler is done. Then we can directly get it
          // from the new traceEngine
          const profile = (profileEventData as {cpuProfile: Protocol.Profiler.Profile}).cpuProfile;
          traceAsString = cpuprofileJsonGenerator(profile as Protocol.Profiler.Profile);
        }
      } else {
        const formattedTraceIter = traceJsonGenerator(traceEvents, metadata);
        traceAsString = Array.from(formattedTraceIter).join('');
      }
<<<<<<< HEAD
      const buffer = encoder.encode(traceAsString);
      const writable = await handler.createWritable();
      await writable.write(buffer);
      await writable.close();
=======
      if (!traceAsString) {
        throw new Error('Trace content empty');
      }
      await Workspace.FileManager.FileManager.instance().save(fileName, traceAsString, true /* forceSaveAs */);
      Workspace.FileManager.FileManager.instance().close(fileName);
>>>>>>> 19c832a5
    } catch (error) {
      console.error(error.stack);
      if (error.name === 'AbortError') {
        // The user cancelled the action, so this is not an error we need to report.
        return;
      }
      Common.Console.Console.instance().error(
          i18nString(UIStrings.failedToSaveTimelineSS, {PH1: error.message, PH2: error.name}));
    }
  }

  async showHistory(): Promise<void> {
    const recordingData = await this.#historyManager.showHistoryDropDown();
    if (recordingData && recordingData.traceParseDataIndex !== this.#traceEngineActiveTraceIndex) {
      this.setModel(recordingData.legacyModel, /* exclusiveFilter= */ null, recordingData.traceParseDataIndex);
    }
  }

  navigateHistory(direction: number): boolean {
    const recordingData = this.#historyManager.navigate(direction);
    if (recordingData && recordingData.traceParseDataIndex !== this.#traceEngineActiveTraceIndex) {
      this.setModel(recordingData.legacyModel, /* exclusiveFilter= */ null, recordingData.traceParseDataIndex);
    }
    return true;
  }

  selectFileToLoad(): void {
    if (this.fileSelectorElement) {
      this.fileSelectorElement.click();
    }
  }

  async loadFromFile(file: File): Promise<void> {
    if (this.state !== State.Idle) {
      return;
    }
    this.prepareToLoadTimeline();
    this.loader = await TimelineLoader.loadFromFile(file, this);
    this.createFileSelector();
  }

  async loadFromURL(url: Platform.DevToolsPath.UrlString): Promise<void> {
    if (this.state !== State.Idle) {
      return;
    }
    this.prepareToLoadTimeline();
    this.loader = await TimelineLoader.loadFromURL(url, this);
  }

  private updateOverviewControls(): void {
    const traceParsedData = this.#traceEngineModel.traceParsedData(this.#traceEngineActiveTraceIndex);
    const isCpuProfile = this.#traceEngineModel.metadata(this.#traceEngineActiveTraceIndex)?.dataOrigin ===
        TraceEngine.Types.File.DataOrigin.CPUProfile;
    if (!traceParsedData) {
      return;
    }

    this.#minimapComponent.setData({
      traceParsedData,
      isCpuProfile,
      settings: {
        showScreenshots: this.showScreenshotsSetting.get(),
        showMemory: this.showMemorySetting.get(),
      },
    });
  }

  private onModeChanged(): void {
    this.updateOverviewControls();
    this.doResize();
    this.select(null);
  }

  private updateSettingsPaneVisibility(): void {
    if (isNode) {
      return;
    }
    if (this.showSettingsPaneSetting.get()) {
      this.settingsPane.showWidget();
    } else {
      this.settingsPane.hideWidget();
    }
  }

  private updateShowSettingsToolbarButton(): void {
    const messages: string[] = [];
    if (SDK.CPUThrottlingManager.CPUThrottlingManager.instance().cpuThrottlingRate() !== 1) {
      messages.push(i18nString(UIStrings.CpuThrottlingIsEnabled));
    }
    if (MobileThrottling.ThrottlingManager.throttlingManager().hardwareConcurrencyOverrideEnabled) {
      messages.push(i18nString(UIStrings.HardwareConcurrencyIsEnabled));
    }
    if (SDK.NetworkManager.MultitargetNetworkManager.instance().isThrottling()) {
      messages.push(i18nString(UIStrings.NetworkThrottlingIsEnabled));
    }
    if (this.captureLayersAndPicturesSetting.get()) {
      messages.push(i18nString(UIStrings.SignificantOverheadDueToPaint));
    }
    if (this.disableCaptureJSProfileSetting.get()) {
      messages.push(i18nString(UIStrings.JavascriptSamplingIsDisabled));
    }

    this.showSettingsPaneButton.setDefaultWithRedColor(messages.length > 0);
    this.showSettingsPaneButton.setToggleWithRedColor(messages.length > 0);

    if (messages.length) {
      const tooltipElement = document.createElement('div');
      messages.forEach(message => {
        tooltipElement.createChild('div').textContent = message;
      });
      this.showSettingsPaneButton.setTitle(tooltipElement.textContent || '');
    } else {
      this.showSettingsPaneButton.setTitle(i18nString(UIStrings.captureSettings));
    }
  }

  private setUIControlsEnabled(enabled: boolean): void {
    this.recordingOptionUIControls.forEach(control => control.setEnabled(enabled));
  }

  async #evaluateInspectedURL(): Promise<Platform.DevToolsPath.UrlString> {
    if (!this.controller) {
      return Platform.DevToolsPath.EmptyUrlString;
    }

    // target.inspectedURL is reliably populated, however it lacks any url #hash
    const inspectedURL = this.controller.primaryPageTarget.inspectedURL();

    // We'll use the navigationHistory to acquire the current URL including hash
    const resourceTreeModel = this.controller.primaryPageTarget.model(SDK.ResourceTreeModel.ResourceTreeModel);
    const navHistory = resourceTreeModel && await resourceTreeModel.navigationHistory();
    if (!resourceTreeModel || !navHistory) {
      return inspectedURL;
    }

    const {currentIndex, entries} = navHistory;
    const navigationEntry = entries[currentIndex];
    return navigationEntry.url as Platform.DevToolsPath.UrlString;
  }

  async #navigateToAboutBlank(): Promise<void> {
    const aboutBlankNavigationComplete = new Promise<void>(async (resolve, reject) => {
      if (!this.controller) {
        reject('Could not find TimelineController');
        return;
      }
      const target = this.controller.primaryPageTarget;
      const resourceModel = target.model(SDK.ResourceTreeModel.ResourceTreeModel);
      if (!resourceModel) {
        reject('Could not load resourceModel');
        return;
      }

      // To clear out the page and any state from prior test runs, we
      // navigate to about:blank before initiating the trace recording.
      // Once we have navigated to about:blank, we start recording and
      // then navigate to the original page URL, to ensure we profile the
      // page load.
      function waitForAboutBlank(event: Common.EventTarget.EventTargetEvent<SDK.ResourceTreeModel.ResourceTreeFrame>):
          void {
        if (event.data.url === 'about:blank') {
          resolve();
        } else {
          reject(`Unexpected navigation to ${event.data.url}`);
        }
        resourceModel?.removeEventListener(SDK.ResourceTreeModel.Events.FrameNavigated, waitForAboutBlank);
      }
      resourceModel.addEventListener(SDK.ResourceTreeModel.Events.FrameNavigated, waitForAboutBlank);
      await resourceModel.navigate('about:blank' as Platform.DevToolsPath.UrlString);
    });
    await aboutBlankNavigationComplete;
  }

  async #startCPUProfilingRecording(): Promise<void> {
    try {
      this.cpuProfiler = UI.Context.Context.instance().flavor(SDK.CPUProfilerModel.CPUProfilerModel);
      if (!this.cpuProfiler) {
        // If there is no isolate selected, we will profile the first isolate that devtools connects to.
        // If we profile all target, but this will cause some bugs like time for the function is calculated wrong,
        // because the profiles will be concated and sorted together, so the total time will be amplified.
        // Multiple targets problem might happen when you inspect multiple node servers on different port at same time,
        // or when you let DevTools listen to both locolhost:9229 & 127.0.0.1:9229.
        const firstNodeTarget =
            SDK.TargetManager.TargetManager.instance().targets().find(target => target.type() === SDK.Target.Type.Node);
        if (!firstNodeTarget) {
          throw new Error('Could not load any Node target.');
        }
        if (firstNodeTarget) {
          this.cpuProfiler = firstNodeTarget.model(SDK.CPUProfilerModel.CPUProfilerModel);
        }
      }

      this.setUIControlsEnabled(false);
      this.hideLandingPage();
      if (!this.cpuProfiler) {
        throw new Error('No Node target is found.');
      }
      await SDK.TargetManager.TargetManager.instance().suspendAllTargets('performance-timeline');
      await this.cpuProfiler.startRecording();

      this.recordingStarted();
    } catch (e) {
      await this.recordingFailed(e.message);
    }
  }

  async #startTraceRecording(): Promise<void> {
    try {
      // We record against the root target, but also need to use the
      // primaryPageTarget to inspect the current URL. For more info, see the
      // JSDoc comment on the TimelineController constructor.
      const rootTarget = SDK.TargetManager.TargetManager.instance().rootTarget();
      const primaryPageTarget = SDK.TargetManager.TargetManager.instance().primaryPageTarget();

      if (!primaryPageTarget) {
        throw new Error('Could not load primary page target.');
      }
      if (!rootTarget) {
        throw new Error('Could not load root target.');
      }

      if (UIDevtoolsUtils.isUiDevTools()) {
        this.controller = new UIDevtoolsController(rootTarget, primaryPageTarget, this);
      } else {
        this.controller = new TimelineController(rootTarget, primaryPageTarget, this);
      }
      this.setUIControlsEnabled(false);
      this.hideLandingPage();
      if (!this.controller) {
        throw new Error('Could not create Timeline controller');
      }

      const urlToTrace = await this.#evaluateInspectedURL();
      // If we are doing "Reload & record", we first navigate the page to
      // about:blank. This is to ensure any data on the timeline from any
      // previous performance recording is lost, avoiding the problem where a
      // timeline will show data & screenshots from a previous page load that
      // was not relevant.
      if (this.recordingPageReload) {
        await this.#navigateToAboutBlank();
      }
      const recordingOptions = {
        enableJSSampling: !this.disableCaptureJSProfileSetting.get(),
        capturePictures: this.captureLayersAndPicturesSetting.get(),
        captureFilmStrip: this.showScreenshotsSetting.get(),
      };
      // Order is important here: we tell the controller to start recording, which enables tracing.
      const response = await this.controller.startRecording(recordingOptions);
      if (response.getError()) {
        throw new Error(response.getError());
      }
      // Once we get here, we know tracing is active.
      // This is when, if the user has hit "Reload & Record" that we now need to navigate to the original URL.
      // If the user has just hit "record", we don't do any navigating.
      const recordingConfig = this.recordingPageReload ? {navigateToUrl: urlToTrace} : undefined;
      this.recordingStarted(recordingConfig);
    } catch (e) {
      await this.recordingFailed(e.message);
    }
  }

  private async startRecording(): Promise<void> {
    console.assert(!this.statusPane, 'Status pane is already opened.');
    this.setState(State.StartPending);
    this.showRecordingStarted();

    if (isNode) {
      await this.#startCPUProfilingRecording();
    } else {
      await this.#startTraceRecording();
    }
  }

  private async stopRecording(): Promise<void> {
    if (this.statusPane) {
      this.statusPane.finish();
      this.statusPane.updateStatus(i18nString(UIStrings.stoppingTimeline));
      this.statusPane.updateProgressBar(i18nString(UIStrings.received), 0);
    }
    this.setState(State.StopPending);
    if (this.controller) {
      this.performanceModel = this.controller.getPerformanceModel();
      await this.controller.stopRecording();
      this.setUIControlsEnabled(true);
      await this.controller.dispose();
      this.controller = null;
      return;
    }
    if (this.cpuProfiler) {
      const profile = await this.cpuProfiler.stopRecording();
      this.setState(State.Idle);
      this.loadFromCpuProfile(profile);

      this.setUIControlsEnabled(true);
      this.cpuProfiler = null;

      await SDK.TargetManager.TargetManager.instance().resumeAllTargets();
    }
  }

  private async recordingFailed(error: string, rawEvents?: TraceEngine.Types.TraceEvents.TraceEventData[]):
      Promise<void> {
    if (this.statusPane) {
      this.statusPane.remove();
    }
    this.statusPane = new StatusPane(
        {
          description: error,
          buttonText: i18nString(UIStrings.close),
          buttonDisabled: false,
          showProgress: undefined,
          showTimer: undefined,
        },
        // When recording failed, we should load null to go back to the landing page.
        async () => {
          this.statusPane?.remove();
          await this.loadingComplete(
              /* no collectedEvents */[],
              /* tracingModel= */ null,
              /* exclusiveFilter= */ null,
              /* isCpuProfile= */ false,
              /* recordingStartTime= */ null);
        });
    this.statusPane.showPane(this.statusPaneContainer);
    this.statusPane.updateStatus(i18nString(UIStrings.recordingFailed));

    if (rawEvents) {
      this.statusPane.enableDownloadOfEvents(rawEvents);
    }

    this.setState(State.RecordingFailed);
    this.performanceModel = null;
    this.traceLoadStart = null;
    this.setUIControlsEnabled(true);
    if (this.controller) {
      await this.controller.dispose();
      this.controller = null;
    }
    // Ensure we resume all targets, otherwise DevTools remains unresponsive in the event of an error.
    void SDK.TargetManager.TargetManager.instance().resumeAllTargets();
  }

  private onSuspendStateChanged(): void {
    this.updateTimelineControls();
  }

  private consoleProfileFinished(data: SDK.CPUProfilerModel.ProfileFinishedData): void {
    this.loadFromCpuProfile(data.cpuProfile, data.title);
    void UI.InspectorView.InspectorView.instance().showPanel('timeline');
  }

  private updateTimelineControls(): void {
    this.toggleRecordAction.setToggled(this.state === State.Recording);
    this.toggleRecordAction.setEnabled(this.state === State.Recording || this.state === State.Idle);
    this.recordReloadAction.setEnabled(isNode ? false : this.state === State.Idle);
    this.#historyManager.setEnabled(this.state === State.Idle);
    this.clearButton.setEnabled(this.state === State.Idle);
    this.panelToolbar.setEnabled(this.state !== State.Loading);
    this.panelRightToolbar.setEnabled(this.state !== State.Loading);
    this.dropTarget.setEnabled(this.state === State.Idle);
    this.loadButton.setEnabled(this.state === State.Idle);
    this.saveButton.setEnabled(this.state === State.Idle && Boolean(this.performanceModel));
  }

  async toggleRecording(): Promise<void> {
    if (this.state === State.Idle) {
      this.recordingPageReload = false;
      await this.startRecording();
      Host.userMetrics.actionTaken(Host.UserMetrics.Action.TimelineStarted);
    } else if (this.state === State.Recording) {
      await this.stopRecording();
    }
  }

  recordReload(): void {
    if (this.state !== State.Idle) {
      return;
    }
    this.recordingPageReload = true;
    void this.startRecording();
    Host.userMetrics.actionTaken(Host.UserMetrics.Action.TimelinePageReloadStarted);
  }

  private onClearButton(): void {
    this.#historyManager.clear();
    this.clear();
  }

  private onFixMe(): void {
    if (!this.performanceModel) {
      return;
    }
    this.flameChart.fixMe();
  }

  private clear(): void {
    if (this.statusPane) {
      this.statusPane.remove();
    }
    this.showLandingPage();
    this.reset();
  }

  private reset(): void {
    PerfUI.LineLevelProfile.Performance.instance().reset();
    if (this.#sourceMapsResolver) {
      this.#sourceMapsResolver.removeEventListener(
          NodeNamesUpdated.eventName, this.#onSourceMapsNodeNamesResolvedBound);
      this.#sourceMapsResolver.uninstall();
      this.#sourceMapsResolver = null;
    }
    this.setModel(null);
  }

  #applyActiveFilters(
      traceIsGeneric: boolean,
      exclusiveFilter: TimelineModel.TimelineModelFilter.TimelineModelFilter|null = null): void {
    if (traceIsGeneric || Root.Runtime.experiments.isEnabled('timeline-show-all-events')) {
      return;
    }

    const newActiveFilters = exclusiveFilter ? [exclusiveFilter] : [
      TimelineUIUtils.visibleEventsFilter(),
    ];

    ActiveFilters.instance().setFilters(newActiveFilters);
  }

  applyFilters(
      _perfModel: PerformanceModel|null,
      exclusiveFilter: TimelineModel.TimelineModelFilter.TimelineModelFilter|null = null): void {
    // TODO: this method is maintained purely for a set of layout tests that
    // use it. Once these tests have been replaced or migrated into DevTools
    // unit tests, we can remove this applyFilters() method.
    // http/tests/devtools/a11y-axe-core/performance/performance-pane-a11y-test.js
    // http/tests/devtools/a11y-axe-core/performance/performance_event_log_a11y_test.js
    // http/tests/devtools/tracing/category-filter.js
    // http/tests/devtools/tracing/timeline-js/timeline-open-function-call.js
    // http/tests/devtools/tracing/timeline-misc/timeline-filtering-self-time.js
    // http/tests/devtools/tracing/timeline-misc/timeline-filtering.js
    // http/tests/devtools/tracing/timeline-misc/timeline-range-stats.js
    this.#applyActiveFilters(false, exclusiveFilter);
  }

  setModel(
      model: PerformanceModel|null, exclusiveFilter: TimelineModel.TimelineModelFilter.TimelineModelFilter|null = null,
      traceEngineIndex: number = -1): void {
    this.performanceModel = model;
    this.#traceEngineActiveTraceIndex = traceEngineIndex;
    const traceParsedData = this.#traceEngineModel.traceParsedData(this.#traceEngineActiveTraceIndex);
    const isCpuProfile = this.#traceEngineModel.metadata(this.#traceEngineActiveTraceIndex)?.dataOrigin ===
        TraceEngine.Types.File.DataOrigin.CPUProfile;

    this.#minimapComponent.reset();
    // Order is important: the bounds must be set before we initiate any UI
    // rendering.
    if (traceParsedData) {
      TraceBounds.TraceBounds.BoundsManager.instance().resetWithNewBounds(
          traceParsedData.Meta.traceBounds,
      );
      this.#applyActiveFilters(traceParsedData.Meta.traceIsGeneric, exclusiveFilter);
    }
    if (model) {
      this.searchableViewInternal.showWidget();
    } else {
      this.searchableViewInternal.hideWidget();
      this.fixMeButtonAdded = false;
      this.panelToolbar.removeToolbarItem(this.fixMeButton);
    }
    this.flameChart.setModel(model, traceParsedData, isCpuProfile);
    this.flameChart.setSelection(null);

    // Set up line level profiling with CPU profiles, if we found any.
    PerfUI.LineLevelProfile.Performance.instance().reset();
    if (traceParsedData && traceParsedData.Samples.profilesInProcess.size) {
      const rootTarget = SDK.TargetManager.TargetManager.instance().rootTarget();
      // Gather up all CPU Profiles we found when parsing this trace.
      const cpuProfiles =
          Array.from(traceParsedData.Samples.profilesInProcess).flatMap(([_processId, threadsInProcess]) => {
            const profiles = Array.from(threadsInProcess.values()).map(profileData => profileData.parsedProfile);
            return profiles;
          });
      for (const profile of cpuProfiles) {
        PerfUI.LineLevelProfile.Performance.instance().appendCPUProfile(profile, rootTarget);
      }
    }

    this.updateOverviewControls();
    if (this.flameChart) {
      this.flameChart.resizeToPreferredHeights();
    }

    // Set the initial zoom and if we are using breadcrumbs, create the initial breadcrum.
    // We expect traceParsedData to always exist, this check is to keep TS happy.
    if (traceParsedData) {
      if (this.#minimapComponent.breadcrumbsActivated) {
        this.#minimapComponent.addInitialBreadcrumb();
      }

      // To calculate the activity we might want to zoom in, we find the last
      // main thread. Or we find the CPU Profile thread, for e.g. Node traces.
      const mainThreadTypes = [
        TraceEngine.Handlers.Threads.ThreadType.MAIN_THREAD,
        TraceEngine.Handlers.Threads.ThreadType.CPU_PROFILE,
      ];
      const lastMainThread = TraceEngine.Handlers.Threads.threadsInTrace(traceParsedData)
                                 .filter(data => mainThreadTypes.includes(data.type))
                                 .at(-1);
      if (lastMainThread) {
        const zoomedInBounds = TraceEngine.Extras.MainThreadActivity.calculateWindow(
            traceParsedData.Meta.traceBounds, lastMainThread.entries);

        TraceBounds.TraceBounds.BoundsManager.instance().setTimelineVisibleWindow(zoomedInBounds);
      }
    }
    this.updateTimelineControls();
  }

  private recordingStarted(config?: {navigateToUrl: Platform.DevToolsPath.UrlString}): void {
    if (config && this.recordingPageReload && this.controller) {
      // If the user hit "Reload & record", by this point we have:
      // 1. Navigated to about:blank
      // 2. Initiated tracing.
      // We therefore now should navigate back to the original URL that the user wants to profile.
      const resourceModel = this.controller?.primaryPageTarget.model(SDK.ResourceTreeModel.ResourceTreeModel);
      if (!resourceModel) {
        void this.recordingFailed('Could not navigate to original URL');
        return;
      }
      // We don't need to await this because we are purposefully showing UI
      // progress as the page loads & tracing is underway.
      void resourceModel.navigate(config.navigateToUrl);
    }

    this.reset();
    this.setState(State.Recording);
    this.showRecordingStarted();
    if (this.statusPane) {
      this.statusPane.enableAndFocusButton();
      this.statusPane.updateStatus(i18nString(UIStrings.profiling));
      this.statusPane.updateProgressBar(i18nString(UIStrings.bufferUsage), 0);
      this.statusPane.startTimer();
    }
    this.hideLandingPage();
  }

  recordingProgress(usage: number): void {
    if (this.statusPane) {
      this.statusPane.updateProgressBar(i18nString(UIStrings.bufferUsage), usage * 100);
    }
  }

  private showLandingPage(): void {
    this.updateSettingsPaneVisibility();
    if (this.landingPage) {
      this.landingPage.show(this.statusPaneContainer);
      return;
    }

    function encloseWithTag(tagName: string, contents: string): HTMLElement {
      const e = document.createElement(tagName);
      e.textContent = contents;
      return e;
    }

    const learnMoreNode = UI.XLink.XLink.create(
        'https://developer.chrome.com/docs/devtools/evaluate-performance/', i18nString(UIStrings.learnmore), undefined,
        undefined, 'learn-more');

    const recordKey = encloseWithTag(
        'b',
        UI.ShortcutRegistry.ShortcutRegistry.instance().shortcutsForAction('timeline.toggle-recording')[0].title());
    const reloadKey = encloseWithTag(
        'b', UI.ShortcutRegistry.ShortcutRegistry.instance().shortcutsForAction('timeline.record-reload')[0].title());
    const navigateNode = encloseWithTag('b', i18nString(UIStrings.wasd));

    this.landingPage = new UI.Widget.VBox();
    this.landingPage.contentElement.classList.add('timeline-landing-page', 'fill');
    const centered = this.landingPage.contentElement.createChild('div');

    const recordButton = UI.UIUtils.createInlineButton(UI.Toolbar.Toolbar.createActionButton(this.toggleRecordAction));
    const reloadButton =
        UI.UIUtils.createInlineButton(UI.Toolbar.Toolbar.createActionButtonForId('timeline.record-reload'));

    centered.createChild('p').appendChild(i18n.i18n.getFormatLocalizedString(
        str_, UIStrings.clickTheRecordButtonSOrHitSTo, {PH1: recordButton, PH2: recordKey}));

    centered.createChild('p').appendChild(i18n.i18n.getFormatLocalizedString(
        str_, UIStrings.clickTheReloadButtonSOrHitSTo, {PH1: reloadButton, PH2: reloadKey}));

    centered.createChild('p').appendChild(i18n.i18n.getFormatLocalizedString(
        str_, UIStrings.afterRecordingSelectAnAreaOf, {PH1: navigateNode, PH2: learnMoreNode}));

    if (isNode) {
      const previewSection = new PanelFeedback.PanelFeedback.PanelFeedback();
      previewSection.data = {
        feedbackUrl: 'https://crbug.com/1354548' as Platform.DevToolsPath.UrlString,
        quickStartUrl: 'https://goo.gle/js-profiler-deprecation' as Platform.DevToolsPath.UrlString,
        quickStartLinkText: i18nString(UIStrings.learnmore),
      };
      centered.appendChild(previewSection);
      const feedbackButton = new PanelFeedback.FeedbackButton.FeedbackButton();
      feedbackButton.data = {
        feedbackUrl: 'https://crbug.com/1354548' as Platform.DevToolsPath.UrlString,
      };
      centered.appendChild(feedbackButton);
    }

    this.landingPage.show(this.statusPaneContainer);
  }

  private hideLandingPage(): void {
    this.landingPage.detach();

    // Hide pane settings in trace view to conserve UI space, but preserve underlying setting.
    this.showSettingsPaneButton?.setToggled(false);
    this.settingsPane?.hideWidget();
  }

  async loadingStarted(): Promise<void> {
    this.hideLandingPage();

    if (this.statusPane) {
      this.statusPane.remove();
    }
    this.statusPane = new StatusPane(
        {
          showProgress: true,
          showTimer: undefined,
          buttonDisabled: undefined,
          buttonText: undefined,
          description: undefined,
        },
        () => this.cancelLoading());
    this.statusPane.showPane(this.statusPaneContainer);
    this.statusPane.updateStatus(i18nString(UIStrings.loadingProfile));
    // FIXME: make loading from backend cancelable as well.
    if (!this.loader) {
      this.statusPane.finish();
    }
    this.traceLoadStart = TraceEngine.Types.Timing.MilliSeconds(performance.now());
    await this.loadingProgress(0);
  }

  async loadingProgress(progress?: number): Promise<void> {
    if (typeof progress === 'number' && this.statusPane) {
      this.statusPane.updateProgressBar(i18nString(UIStrings.received), progress * 100);
    }
  }

  async processingStarted(): Promise<void> {
    if (this.statusPane) {
      this.statusPane.updateStatus(i18nString(UIStrings.processingProfile));
    }
  }

  #onSourceMapsNodeNamesResolved(): void {
    this.flameChart.updateColorMapper();
  }

  async loadingComplete(
      collectedEvents: TraceEngine.Types.TraceEvents.TraceEventData[],
      tracingModel: TraceEngine.Legacy.TracingModel|null,
      exclusiveFilter: TimelineModel.TimelineModelFilter.TimelineModelFilter|null = null, isCpuProfile: boolean,
      recordingStartTime: number|null): Promise<void> {
    this.#traceEngineModel.resetProcessor();
    SourceMapsResolver.clearResolvedNodeNames();

    delete this.loader;

    // If the user just recorded this trace via the record UI, the state will
    // be StopPending. Whereas if it was an existing trace they loaded via a
    // file, it will be State.Loading. This means we can tell the recording is
    // fresh by checking the state value.
    const recordingIsFresh = this.state === State.StopPending;

    this.setState(State.Idle);

    if (!tracingModel) {
      this.clear();
      return;
    }

    if (!this.performanceModel) {
      this.performanceModel = new PerformanceModel();
    }

    try {
      // Run the new engine in parallel with the parsing done in the performanceModel
      await Promise.all([
        // Calling setTracingModel now and setModel so much later, leads to several problems due to addEventListener order being unexpected
        // TODO(paulirish): Resolve this, or just wait for the death of tracingModel. :)
        this.performanceModel.setTracingModel(tracingModel, recordingIsFresh),
        this.#executeNewTraceEngine(collectedEvents, recordingIsFresh, isCpuProfile, recordingStartTime),
      ]);

      // This code path is only executed when a new trace is recorded/imported,
      // so we know that the active index will be the size of the model because
      // the newest trace will be automatically set to active.
      this.#traceEngineActiveTraceIndex = this.#traceEngineModel.size() - 1;

      this.setModel(this.performanceModel, exclusiveFilter, this.#traceEngineActiveTraceIndex);

      if (this.statusPane) {
        this.statusPane.remove();
      }
      this.statusPane = null;

      const traceData = this.#traceEngineModel.traceParsedData(this.#traceEngineActiveTraceIndex);
      if (!traceData) {
        throw new Error(`Could not get trace data at index ${this.#traceEngineActiveTraceIndex}`);
      }

      // Set up SourceMapsResolver to ensure we resolve any function names in
      // profile calls.
      this.#sourceMapsResolver = new SourceMapsResolver(traceData);
      this.#sourceMapsResolver.addEventListener(NodeNamesUpdated.eventName, this.#onSourceMapsNodeNamesResolvedBound);
      await this.#sourceMapsResolver.install();

      // We store the Performance Model and the index of the active trace.
      // However we also pass in the full trace data because we use it to build
      // the preview overview thumbnail of the trace that gets shown in the UI.
      this.#historyManager.addRecording({
        data: {
          legacyModel: this.performanceModel,
          traceParseDataIndex: this.#traceEngineActiveTraceIndex,
        },
        filmStripForPreview: TraceEngine.Extras.FilmStrip.fromTraceData(traceData),
        traceParsedData: traceData,
        startTime: recordingStartTime ?? null,
      });
    } catch (error) {
      // Try to get the raw events: if we errored during the parsing stage, it
      // is useful to get access to the raw events to download the trace. This
      // allows us to debug crashes!
      // Because we don't know where the error came from, we wrap it in a
      // try-catch to protect against the tracing model erroring.
      let rawEvents: TraceEngine.Types.TraceEvents.TraceEventData[]|undefined = undefined;
      try {
        rawEvents = tracingModel.allRawEvents() as unknown as TraceEngine.Types.TraceEvents.TraceEventData[];
      } catch {
      }

      void this.recordingFailed(error.message, rawEvents);
      console.error(error);
    } finally {
      this.recordTraceLoadMetric();
    }
  }

  recordTraceLoadMetric(): void {
    if (!this.traceLoadStart) {
      return;
    }
    const start = this.traceLoadStart;
    // Right *now* is the end of trace parsing and model building, but the flamechart rendering
    // isn't complete yet. To capture that we'll do a rAF+setTimeout to give the most accurate timestamp
    // for the first paint of the flamechart
    requestAnimationFrame(() => {
      setTimeout(() => {
        const end = TraceEngine.Types.Timing.MilliSeconds(performance.now());
        const measure = performance.measure('TraceLoad', {start, end});
        const duration = TraceEngine.Types.Timing.MilliSeconds(measure.duration);
        this.element.dispatchEvent(new TraceLoadEvent(duration));
        Host.userMetrics.performanceTraceLoad(measure);
      }, 0);
    });
  }

  async #executeNewTraceEngine(
      collectedEvents: TraceEngine.Types.TraceEvents.TraceEventData[], isFreshRecording: boolean, isCpuProfile: boolean,
      recordStartTime: number|null): Promise<void> {
    const shouldGatherMetadata = isFreshRecording && !isCpuProfile;
    const metadata =
        shouldGatherMetadata ? await TraceEngine.Extras.Metadata.forNewRecording(recordStartTime ?? undefined) : {};
    metadata.dataOrigin =
        isCpuProfile ? TraceEngine.Types.File.DataOrigin.CPUProfile : TraceEngine.Types.File.DataOrigin.TraceEvents;

    return this.#traceEngineModel.parse(
        collectedEvents,
        {
          metadata,
          isFreshRecording,
        },
    );
  }

  loadingCompleteForTest(): void {
    // Not implemented, added only for allowing the TimelineTestRunner
    // to be in sync when a trace load is finished.
  }
  private showRecordingStarted(): void {
    if (this.statusPane) {
      this.statusPane.remove();
    }
    this.statusPane = new StatusPane(
        {
          showTimer: true,
          showProgress: true,
          buttonDisabled: true,
          description: undefined,
          buttonText: undefined,
        },
        () => this.stopRecording());
    this.statusPane.showPane(this.statusPaneContainer);
    this.statusPane.updateStatus(i18nString(UIStrings.initializingProfiler));
  }

  private cancelLoading(): void {
    if (this.loader) {
      void this.loader.cancel();
    }
  }

  private async loadEventFired(
      event: Common.EventTarget
          .EventTargetEvent<{resourceTreeModel: SDK.ResourceTreeModel.ResourceTreeModel, loadTime: number}>):
      Promise<void> {
    if (this.state !== State.Recording || !this.recordingPageReload || !this.controller ||
        this.controller.primaryPageTarget !== event.data.resourceTreeModel.target()) {
      return;
    }
    const controller = this.controller;
    await new Promise(r => window.setTimeout(r, this.millisecondsToRecordAfterLoadEvent));

    // Check if we're still in the same recording session.
    if (controller !== this.controller || this.state !== State.Recording) {
      return;
    }
    void this.stopRecording();
  }

  private frameForSelection(selection: TimelineSelection): TraceEngine.Handlers.ModelHandlers.Frames.TimelineFrame
      |null {
    if (TimelineSelection.isFrameObject(selection.object)) {
      return selection.object;
    }
    if (TimelineSelection.isRangeSelection(selection.object) ||
        TimelineSelection.isSyntheticNetworkRequestDetailsEventSelection(selection.object)) {
      return null;
    }
    if (TimelineSelection.isTraceEventSelection(selection.object)) {
      if (!this.performanceModel) {
        return null;
      }
      const traceData = this.#traceEngineModel.traceParsedData(this.#traceEngineActiveTraceIndex);
      if (!traceData) {
        return null;
      }
      // If the user has selected a time range, the frame we want is the last
      // frame in that time window, hence why the window we look for is the
      // endTime to the endTime.
      const endTimeMicro = TraceEngine.Helpers.Timing.millisecondsToMicroseconds(selection.endTime);
      const lastFrameInSelection = TraceEngine.Handlers.ModelHandlers.Frames
                                       .framesWithinWindow(
                                           traceData.Frames.frames,
                                           endTimeMicro,
                                           endTimeMicro,
                                           )
                                       .at(0);
      return lastFrameInSelection || null;
    }
    console.assert(false, 'Should never be reached');
    return null;
  }

  jumpToFrame(offset: number): true|undefined {
    const currentFrame = this.selection && this.frameForSelection(this.selection);
    if (!currentFrame) {
      return;
    }
    const traceData = this.#traceEngineModel.traceParsedData(this.#traceEngineActiveTraceIndex);
    if (!traceData) {
      return;
    }
    let index = traceData.Frames.frames.indexOf(currentFrame);
    console.assert(index >= 0, 'Can\'t find current frame in the frame list');
    index = Platform.NumberUtilities.clamp(index + offset, 0, traceData.Frames.frames.length - 1);
    const frame = traceData.Frames.frames[index];
    this.#revealTimeRange(
        TraceEngine.Helpers.Timing.microSecondsToMilliseconds(frame.startTime),
        TraceEngine.Helpers.Timing.microSecondsToMilliseconds(frame.endTime));
    this.select(TimelineSelection.fromFrame(frame));
    return true;
  }

  select(selection: TimelineSelection|null): void {
    this.selection = selection;
    this.flameChart.setSelection(selection);
  }

  selectEntryAtTime(events: TraceEngine.Types.TraceEvents.TraceEventData[]|null, time: number): void {
    if (!events) {
      return;
    }

    if (events.length === 0) {
      this.select(null);
      return;
    }

    // Find best match, then backtrack to the first visible entry.
    for (let index = Platform.ArrayUtilities.upperBound(events, time, (time, event) => time - event.ts) - 1; index >= 0;
         --index) {
      const event = events[index];
      const {endTime} = TraceEngine.Helpers.Timing.eventTimingsMilliSeconds(event);
      if (TraceEngine.Legacy.TracingModel.isTopLevelEvent(event) && endTime < time) {
        break;
      }
      if (ActiveFilters.instance().isVisible(event) && endTime >= time) {
        this.select(TimelineSelection.fromTraceEvent(event));
        return;
      }
    }
    this.select(null);
  }

  highlightEvent(event: TraceEngine.Legacy.Event|null): void {
    this.flameChart.highlightEvent(event);
  }

  #revealTimeRange(startTime: TraceEngine.Types.Timing.MilliSeconds, endTime: TraceEngine.Types.Timing.MilliSeconds):
      void {
    const traceBoundsState = TraceBounds.TraceBounds.BoundsManager.instance().state();
    if (!traceBoundsState) {
      return;
    }
    const traceWindow = traceBoundsState.milli.timelineTraceWindow;

    let offset = 0;
    if (traceWindow.max < endTime) {
      offset = endTime - traceWindow.max;
    } else if (traceWindow.min > startTime) {
      offset = startTime - traceWindow.min;
    }
    TraceBounds.TraceBounds.BoundsManager.instance().setTimelineVisibleWindow(
        TraceEngine.Helpers.Timing.traceWindowFromMilliSeconds(
            TraceEngine.Types.Timing.MilliSeconds(traceWindow.min + offset),
            TraceEngine.Types.Timing.MilliSeconds(traceWindow.max + offset),
            ),
        {
          shouldAnimate: true,
        },
    );
  }

  private handleDrop(dataTransfer: DataTransfer): void {
    const items = dataTransfer.items;
    if (!items.length) {
      return;
    }
    const item = items[0];
    Host.userMetrics.actionTaken(Host.UserMetrics.Action.PerfPanelTraceImported);
    if (item.kind === 'string') {
      const url = dataTransfer.getData('text/uri-list') as Platform.DevToolsPath.UrlString;
      if (new Common.ParsedURL.ParsedURL(url).isValid) {
        void this.loadFromURL(url);
      }
    } else if (item.kind === 'file') {
      const file = items[0].getAsFile();
      if (!file) {
        return;
      }
      void this.loadFromFile(file);
    }
  }
}

export const enum State {
  Idle = 'Idle',
  StartPending = 'StartPending',
  Recording = 'Recording',
  StopPending = 'StopPending',
  Loading = 'Loading',
  RecordingFailed = 'RecordingFailed',
}

// Define row and header height, should be in sync with styles for timeline graphs.
export const rowHeight = 18;

export const headerHeight = 20;
export interface TimelineModeViewDelegate {
  select(selection: TimelineSelection|null): void;
  selectEntryAtTime(events: TraceEngine.Types.TraceEvents.TraceEventData[]|null, time: number): void;
  highlightEvent(event: TraceEngine.Legacy.CompatibleTraceEvent|null): void;
}

export class StatusPane extends UI.Widget.VBox {
  private status: HTMLElement;
  private time: Element|undefined;
  private progressLabel!: Element;
  private progressBar!: Element;
  private readonly description: HTMLElement|undefined;
  private button: HTMLButtonElement;
  private downloadTraceButton: HTMLButtonElement;
  private startTime!: number;
  private timeUpdateTimer?: number;
  #rawEvents?: TraceEngine.Types.TraceEvents.TraceEventData[];

  constructor(
      options: {
        showTimer?: boolean,
        showProgress?: boolean,
        description?: string,
        buttonText?: string,
        buttonDisabled?: boolean,
      },
      buttonCallback: () => (Promise<void>| void)) {
    super(true);

    this.contentElement.classList.add('timeline-status-dialog');

    const statusLine = this.contentElement.createChild('div', 'status-dialog-line status');
    statusLine.createChild('div', 'label').textContent = i18nString(UIStrings.status);
    this.status = statusLine.createChild('div', 'content');
    UI.ARIAUtils.markAsStatus(this.status);

    if (options.showTimer) {
      const timeLine = this.contentElement.createChild('div', 'status-dialog-line time');
      timeLine.createChild('div', 'label').textContent = i18nString(UIStrings.time);
      this.time = timeLine.createChild('div', 'content');
    }

    if (options.showProgress) {
      const progressLine = this.contentElement.createChild('div', 'status-dialog-line progress');
      this.progressLabel = progressLine.createChild('div', 'label');
      this.progressBar = progressLine.createChild('div', 'indicator-container').createChild('div', 'indicator');
      UI.ARIAUtils.markAsProgressBar(this.progressBar);
    }

    if (typeof options.description === 'string') {
      const descriptionLine = this.contentElement.createChild('div', 'status-dialog-line description');
      descriptionLine.createChild('div', 'label').textContent = i18nString(UIStrings.description);
      this.description = descriptionLine.createChild('div', 'content');
      this.description.innerText = options.description;
    }

    const buttonContainer = this.contentElement.createChild('div', 'stop-button');
    this.downloadTraceButton = UI.UIUtils.createTextButton(i18nString(UIStrings.downloadAfterError), () => {
      void this.#downloadRawTraceAfterError();
    }, {jslogContext: 'timeline.download-after-error'});

    this.downloadTraceButton.disabled = true;
    this.downloadTraceButton.style.visibility = 'hidden';

    const buttonText = options.buttonText || i18nString(UIStrings.stop);
    this.button = UI.UIUtils.createTextButton(buttonText, buttonCallback, {
      jslogContext: 'timeline.stop-recording',
      primary: true,
    });
    // Profiling can't be stopped during initialization.
    this.button.disabled = !options.buttonDisabled === false;

    buttonContainer.append(this.downloadTraceButton);
    buttonContainer.append(this.button);
  }

  finish(): void {
    this.stopTimer();
    this.button.disabled = true;
  }

  async #downloadRawTraceAfterError(): Promise<void> {
    if (!this.#rawEvents || this.#rawEvents.length === 0) {
      return;
    }
    const traceStart = Platform.DateUtilities.toISO8601Compact(new Date());
    const fileName = `Trace-Load-Error-${traceStart}.json` as Platform.DevToolsPath.RawPathString;
    const formattedTraceIter = traceJsonGenerator(this.#rawEvents, {});
    const traceAsString = Array.from(formattedTraceIter).join('');
    await Workspace.FileManager.FileManager.instance().save(fileName, traceAsString, true /* forceSaveAs */);
    Workspace.FileManager.FileManager.instance().close(fileName);
  }

  enableDownloadOfEvents(rawEvents: TraceEngine.Types.TraceEvents.TraceEventData[]): void {
    this.#rawEvents = rawEvents;
    this.downloadTraceButton.disabled = false;
    this.downloadTraceButton.style.visibility = 'visible';
  }

  remove(): void {
    if (this.element.parentNode) {
      (this.element.parentNode as HTMLElement).classList.remove('tinted');
      this.arrangeDialog((this.element.parentNode as HTMLElement));
    }
    this.stopTimer();
    this.element.remove();
  }

  showPane(parent: Element): void {
    this.arrangeDialog(parent);
    this.show(parent);
    parent.classList.add('tinted');
  }

  enableAndFocusButton(): void {
    this.button.disabled = false;
    this.button.focus();
  }

  updateStatus(text: string): void {
    this.status.textContent = text;
  }

  updateProgressBar(activity: string, percent: number): void {
    this.progressLabel.textContent = activity;
    (this.progressBar as HTMLElement).style.width = percent.toFixed(1) + '%';
    UI.ARIAUtils.setValueNow(this.progressBar, percent);
    this.updateTimer();
  }

  startTimer(): void {
    this.startTime = Date.now();
    this.timeUpdateTimer = window.setInterval(this.updateTimer.bind(this, false), 1000);
    this.updateTimer();
  }

  private stopTimer(): void {
    if (!this.timeUpdateTimer) {
      return;
    }
    clearInterval(this.timeUpdateTimer);
    this.updateTimer(true);
    delete this.timeUpdateTimer;
  }

  private updateTimer(precise?: boolean): void {
    this.arrangeDialog((this.element.parentNode as HTMLElement));
    if (!this.timeUpdateTimer || !this.time) {
      return;
    }
    const elapsed = (Date.now() - this.startTime) / 1000;
    this.time.textContent = i18nString(UIStrings.ssec, {PH1: elapsed.toFixed(precise ? 1 : 0)});
  }

  private arrangeDialog(parent: Element): void {
    const isSmallDialog = parent.clientWidth < 325;
    this.element.classList.toggle('small-dialog', isSmallDialog);
    this.contentElement.classList.toggle('small-dialog', isSmallDialog);
  }
  override wasShown(): void {
    super.wasShown();
    this.registerCSSFiles([timelineStatusDialogStyles]);
  }
}

let loadTimelineHandlerInstance: LoadTimelineHandler;

export class LoadTimelineHandler implements Common.QueryParamHandler.QueryParamHandler {
  static instance(opts: {
    forceNew: boolean|null,
  } = {forceNew: null}): LoadTimelineHandler {
    const {forceNew} = opts;
    if (!loadTimelineHandlerInstance || forceNew) {
      loadTimelineHandlerInstance = new LoadTimelineHandler();
    }

    return loadTimelineHandlerInstance;
  }

  handleQueryParam(value: string): void {
    void UI.ViewManager.ViewManager.instance().showView('timeline').then(async () => {
      await TimelinePanel.instance().loadFromURL(window.decodeURIComponent(value) as Platform.DevToolsPath.UrlString);
    });
  }
}

export class ActionDelegate implements UI.ActionRegistration.ActionDelegate {
  handleAction(context: UI.Context.Context, actionId: string): boolean {
    const panel = context.flavor(TimelinePanel);
    if (panel === null) {
      return false;
    }
    switch (actionId) {
      case 'timeline.toggle-recording':
        void panel.toggleRecording();
        return true;
      case 'timeline.record-reload':
        panel.recordReload();
        return true;
      case 'timeline.save-to-file':
        void panel.saveToFile();
        return true;
      case 'timeline.load-from-file':
        panel.selectFileToLoad();
        return true;
      case 'timeline.jump-to-previous-frame':
        panel.jumpToFrame(-1);
        return true;
      case 'timeline.jump-to-next-frame':
        panel.jumpToFrame(1);
        return true;
      case 'timeline.show-history':
        void panel.showHistory();
        return true;
      case 'timeline.previous-recording':
        panel.navigateHistory(1);
        return true;
      case 'timeline.next-recording':
        panel.navigateHistory(-1);
        return true;
    }
    return false;
  }
}<|MERGE_RESOLUTION|>--- conflicted
+++ resolved
@@ -70,13 +70,6 @@
 import {TimelineUIUtils} from './TimelineUIUtils.js';
 import {UIDevtoolsController} from './UIDevtoolsController.js';
 import {UIDevtoolsUtils} from './UIDevtoolsUtils.js';
-<<<<<<< HEAD
-import type * as Protocol from '../../generated/protocol.js';
-import {traceJsonGenerator, cpuprofileJsonGenerator} from './SaveFileFormatter.js';
-
-import {TimelineSelection} from './TimelineSelection.js';
-=======
->>>>>>> 19c832a5
 
 const UIStrings = {
   /**
@@ -707,20 +700,9 @@
     }
 
     try {
-<<<<<<< HEAD
-      const handler = await window.showSaveFilePicker({
-        suggestedName: fileName,
-      });
-      const encoder = new TextEncoder();
-
-      // TODO(crbug.com/1456818): Extract this logic and add more tests.
-      let traceAsString;
-      if (isNode) {
-=======
       // TODO(crbug.com/1456818): Extract this logic and add more tests.
       let traceAsString;
       if (metadata?.dataOrigin === TraceEngine.Types.File.DataOrigin.CPUProfile) {
->>>>>>> 19c832a5
         const profileEvent = traceEvents.find(e => e.name === 'CpuProfile');
         if (!profileEvent || !profileEvent.args?.data) {
           return;
@@ -740,18 +722,11 @@
         const formattedTraceIter = traceJsonGenerator(traceEvents, metadata);
         traceAsString = Array.from(formattedTraceIter).join('');
       }
-<<<<<<< HEAD
-      const buffer = encoder.encode(traceAsString);
-      const writable = await handler.createWritable();
-      await writable.write(buffer);
-      await writable.close();
-=======
       if (!traceAsString) {
         throw new Error('Trace content empty');
       }
       await Workspace.FileManager.FileManager.instance().save(fileName, traceAsString, true /* forceSaveAs */);
       Workspace.FileManager.FileManager.instance().close(fileName);
->>>>>>> 19c832a5
     } catch (error) {
       console.error(error.stack);
       if (error.name === 'AbortError') {
