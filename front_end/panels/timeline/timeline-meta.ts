--- conflicted
+++ resolved
@@ -3,6 +3,7 @@
 // found in the LICENSE file.
 
 import * as Common from '../../core/common/common.js';
+import * as Root from '../../core/root/root.js';
 import * as i18n from '../../core/i18n/i18n.js';
 import * as UI from '../../ui/legacy/legacy.js';
 
@@ -93,23 +94,6 @@
   },
 });
 
-<<<<<<< HEAD
-UI.ViewManager.registerViewExtension({
-  location: UI.ViewManager.ViewLocationValues.PANEL,
-  id: 'js-profiler',
-  title: i18nLazyString(UIStrings.javascriptProfiler),
-  commandPrompt: i18nLazyString(UIStrings.showJavascriptProfiler),
-  persistence: UI.ViewManager.ViewPersistence.PERMANENT,
-  order: 65,
-  experiment: Root.Runtime.ExperimentName.JS_PROFILER_TEMP_ENABLE,
-  async loadView() {
-    const Profiler = await loadProfilerModule();
-    return Profiler.ProfilesPanel.JSProfilerPanel.instance();
-  },
-});
-
-=======
->>>>>>> 47f04a53
 UI.ActionRegistration.registerActionExtension({
   actionId: 'timeline.toggle-recording',
   category: UI.ActionRegistration.ActionCategory.PERFORMANCE,
