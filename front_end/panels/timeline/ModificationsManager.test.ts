--- conflicted
+++ resolved
@@ -7,18 +7,8 @@
 import {TraceLoader} from '../../testing/TraceLoader.js';
 
 import * as Timeline from './timeline.js';
-import {initializeGlobalVars} from '../../testing/EnvironmentHelpers.js';
-
-<<<<<<< HEAD
-describe('ModificationsManager', () => {
-  before(async () => {
-    // [RN] This will register required REACT_NATIVE_SPECIFIC_UI experiment.
-    await initializeGlobalVars();
-  });
-
-=======
+
 describeWithEnvironment('ModificationsManager', () => {
->>>>>>> 8120d26b
   it('applies modifications when present in a trace file', async function() {
     await TraceLoader.traceEngine(null, 'web-dev-modifications.json.gz');
     const modificationsManager = Timeline.ModificationsManager.ModificationsManager.activeManager();
