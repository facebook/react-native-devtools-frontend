--- conflicted
+++ resolved
@@ -4,10 +4,7 @@
 
 import * as Common from '../../core/common/common.js';
 import * as i18n from '../../core/i18n/i18n.js';
-<<<<<<< HEAD
-=======
 import type * as Platform from '../../core/platform/platform.js';
->>>>>>> 4a53cbe7
 import * as Root from '../../core/root/root.js';
 import * as SDK from '../../core/sdk/sdk.js';
 import * as Extensions from '../../models/extensions/extensions.js';
@@ -176,12 +173,8 @@
       i18nString(UIStrings.network) :
       i18nString(UIStrings.networkExpoUnstable),
   order: 40,
-<<<<<<< HEAD
   isPreviewFeature: true,
   condition: Root.Runtime.conditions.reactNativeUnstableNetworkPanel,
-=======
-  isPreviewFeature: isNode,
->>>>>>> 4a53cbe7
   async loadView() {
     const Network = await loadNetworkModule();
     return Network.NetworkPanel.NetworkPanel.instance();
