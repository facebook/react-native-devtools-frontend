// Copyright 2020 The Chromium Authors. All rights reserved.
// Use of this source code is governed by a BSD-style license that can be
// found in the LICENSE file.

import * as Common from '../../core/common/common.js';
import * as i18n from '../../core/i18n/i18n.js';
<<<<<<< HEAD
=======
import type * as Platform from '../../core/platform/platform.js';
>>>>>>> 8120d26b
import * as Root from '../../core/root/root.js';
import * as SDK from '../../core/sdk/sdk.js';
import * as Extensions from '../../models/extensions/extensions.js';
import * as Workspace from '../../models/workspace/workspace.js';
import * as UI from '../../ui/legacy/legacy.js';

import * as NetworkForward from './forward/forward.js';
import type * as Network from './network.js';

const UIStrings = {
  /**
   *@description Command for showing the 'Network' tool
   */
  showNetwork: 'Show Network',
  /**
   *@description Title of the Network tool
   */
  network: 'Network',
  /**
   *@description Title of the Network tool (Expo, unstable)
   */
  networkExpoUnstable: 'Network (Expo, unstable)',
  /**
   *@description Command for showing the 'Network request blocking' tool
   */
  showNetworkRequestBlocking: 'Show Network request blocking',
  /**
   *@description Title of the 'Network request blocking' tool in the bottom drawer
   */
  networkRequestBlocking: 'Network request blocking',
  /**
   *@description Command for showing the 'Network conditions' tool
   */
  showNetworkConditions: 'Show Network conditions',
  /**
   *@description Title of the 'Network conditions' tool in the bottom drawer
   */
  networkConditions: 'Network conditions',
  /**
   *@description A tag of Network Conditions tool that can be searched in the command menu
   */
  diskCache: 'disk cache',
  /**
   *@description A tag of Network Conditions tool that can be searched in the command menu
   */
  networkThrottling: 'network throttling',
  /**
   *@description Command for showing the 'Search' tool
   */
  showSearch: 'Show Search',
  /**
   *@description Title of a search bar or tool
   */
  search: 'Search',
  /**
   *@description Title of an action in the network tool to toggle recording
   */
  recordNetworkLog: 'Record network log',
  /**
   *@description Title of an action in the network tool to toggle recording
   */
  stopRecordingNetworkLog: 'Stop recording network log',
  /**
   *@description Title of an action that hides network request details
   */
  hideRequestDetails: 'Hide request details',
  /**
   *@description Title of a setting under the Network category in Settings
   */
  colorcodeResourceTypes: 'Color-code resource types',
  /**
   *@description A tag of Network color-code resource types that can be searched in the command menu
   */
  colorCode: 'color code',
  /**
   *@description A tag of Network color-code resource types that can be searched in the command menu
   */
  resourceType: 'resource type',
  /**
   *@description Title of a setting under the Network category that can be invoked through the Command Menu
   */
  colorCodeByResourceType: 'Color code by resource type',
  /**
   *@description Title of a setting under the Network category that can be invoked through the Command Menu
   */
  useDefaultColors: 'Use default colors',
  /**
   *@description Title of a setting under the Network category in Settings
   */
  groupNetworkLogByFrame: 'Group network log by frame',
  /**
   *@description A tag of Group Network by frame setting that can be searched in the command menu
   */
  netWork: 'network',
  /**
   *@description A tag of Group Network by frame setting that can be searched in the command menu
   */
  frame: 'frame',
  /**
   *@description A tag of Group Network by frame setting that can be searched in the command menu
   */
  group: 'group',
  /**
   *@description Title of a setting under the Network category that can be invoked through the Command Menu
   */
  groupNetworkLogItemsByFrame: 'Group network log items by frame',
  /**
   *@description Title of a setting under the Network category that can be invoked through the Command Menu
   */
  dontGroupNetworkLogItemsByFrame: 'Don\'t group network log items by frame',
  /**
   *@description Title of a button for clearing the network log
   */
  clear: 'Clear network log',
  /**
   *@description Title of an action in the Network request blocking panel to add a new URL pattern to the blocklist.
   */
  addNetworkRequestBlockingPattern: 'Add network request blocking pattern',
  /**
   *@description Title of an action in the Network request blocking panel to clear all URL patterns.
   */
  removeAllNetworkRequestBlockingPatterns: 'Remove all network request blocking patterns',
  /**
   * @description Title of an action in the Network panel (and title of a setting in the Network category)
   *              that enables options in the UI to copy or export HAR (not translatable) with sensitive data.
   */
  allowToGenerateHarWithSensitiveData: 'Allow to generate `HAR` with sensitive data',
  /**
   * @description Title of an action in the Network panel that disables options in the UI to copy or export
   *              HAR (not translatable) with sensitive data.
   */
  dontAllowToGenerateHarWithSensitiveData: 'Don\'t allow to generate `HAR` with sensitive data',
  /**
   * @description Tooltip shown as documentation when hovering the (?) icon next to the "Allow to generate
   *              HAR with sensitive data" option in the Settings panel.
   */
  allowToGenerateHarWithSensitiveDataDocumentation:
      'By default generated HAR logs are sanitized and don\'t include `Cookie`, `Set-Cookie`, or `Authorization` HTTP headers. When this setting is enabled, options to export/copy HAR with sensitive data are provided.',
} as const;
const str_ = i18n.i18n.registerUIStrings('panels/network/network-meta.ts', UIStrings);
const i18nLazyString = i18n.i18n.getLazilyComputedLocalizedString.bind(undefined, str_);
const i18nString = i18n.i18n.getLocalizedString.bind(undefined, str_);
let loadedNetworkModule: (typeof Network|undefined);

const isNode = Root.Runtime.Runtime.isNode();

async function loadNetworkModule(): Promise<typeof Network> {
  if (!loadedNetworkModule) {
    loadedNetworkModule = await import('./network.js');
  }
  return loadedNetworkModule;
}

function maybeRetrieveContextTypes<T = unknown>(getClassCallBack: (loadedNetworkModule: typeof Network) => T[]): T[] {
  if (loadedNetworkModule === undefined) {
    return [];
  }
  return getClassCallBack(loadedNetworkModule);
}

UI.ViewManager.registerViewExtension({
  location: UI.ViewManager.ViewLocationValues.PANEL,
  id: 'network',
  commandPrompt: i18nLazyString(UIStrings.showNetwork),
  title: () => Root.Runtime.experiments.isEnabled(Root.Runtime.RNExperimentName.ENABLE_NETWORK_PANEL) ?
      i18nString(UIStrings.network) :
      i18nString(UIStrings.networkExpoUnstable),
  order: 40,
<<<<<<< HEAD
  isPreviewFeature: true,
  condition: Root.Runtime.conditions.reactNativeUnstableNetworkPanel,
=======
  isPreviewFeature: isNode,
>>>>>>> 8120d26b
  async loadView() {
    const Network = await loadNetworkModule();
    return Network.NetworkPanel.NetworkPanel.instance();
  },
});

UI.ViewManager.registerViewExtension({
  location: UI.ViewManager.ViewLocationValues.DRAWER_VIEW,
  id: 'network.blocked-urls',
  commandPrompt: i18nLazyString(UIStrings.showNetworkRequestBlocking),
  title: i18nLazyString(UIStrings.networkRequestBlocking),
  persistence: UI.ViewManager.ViewPersistence.CLOSEABLE,
  order: 60,
  async loadView() {
    const Network = await loadNetworkModule();
    return new Network.BlockedURLsPane.BlockedURLsPane();
  },
});

UI.ViewManager.registerViewExtension({
  location: UI.ViewManager.ViewLocationValues.DRAWER_VIEW,
  id: 'network.config',
  commandPrompt: i18nLazyString(UIStrings.showNetworkConditions),
  title: i18nLazyString(UIStrings.networkConditions),
  persistence: UI.ViewManager.ViewPersistence.CLOSEABLE,
  order: 40,
  tags: [
    i18nLazyString(UIStrings.diskCache),
    i18nLazyString(UIStrings.networkThrottling),
    i18n.i18n.lockedLazyString('useragent'),
    i18n.i18n.lockedLazyString('user agent'),
    i18n.i18n.lockedLazyString('user-agent'),
  ],
  async loadView() {
    const Network = await loadNetworkModule();
    return Network.NetworkConfigView.NetworkConfigView.instance();
  },
});

UI.ViewManager.registerViewExtension({
  location: UI.ViewManager.ViewLocationValues.NETWORK_SIDEBAR,
  id: 'network.search-network-tab',
  commandPrompt: i18nLazyString(UIStrings.showSearch),
  title: i18nLazyString(UIStrings.search),
  persistence: UI.ViewManager.ViewPersistence.PERMANENT,
  async loadView() {
    const Network = await loadNetworkModule();
    return Network.NetworkPanel.SearchNetworkView.instance();
  },
});

UI.ActionRegistration.registerActionExtension({
  actionId: 'network.toggle-recording',
  category: UI.ActionRegistration.ActionCategory.NETWORK,
  iconClass: UI.ActionRegistration.IconClass.START_RECORDING,
  toggleable: true,
  toggledIconClass: UI.ActionRegistration.IconClass.STOP_RECORDING,
  toggleWithRedColor: true,
  contextTypes() {
    return maybeRetrieveContextTypes(Network => [Network.NetworkPanel.NetworkPanel]);
  },
  async loadActionDelegate() {
    const Network = await loadNetworkModule();
    return new Network.NetworkPanel.ActionDelegate();
  },
  options: [
    {
      value: true,
      title: i18nLazyString(UIStrings.recordNetworkLog),
    },
    {
      value: false,
      title: i18nLazyString(UIStrings.stopRecordingNetworkLog),
    },
  ],
  bindings: [
    {
      shortcut: 'Ctrl+E',
      platform: UI.ActionRegistration.Platforms.WINDOWS_LINUX,
    },
    {
      shortcut: 'Meta+E',
      platform: UI.ActionRegistration.Platforms.MAC,
    },
  ],
});

UI.ActionRegistration.registerActionExtension({
  actionId: 'network.clear',
  category: UI.ActionRegistration.ActionCategory.NETWORK,
  title: i18nLazyString(UIStrings.clear),
  iconClass: UI.ActionRegistration.IconClass.CLEAR,
  async loadActionDelegate() {
    const Network = await loadNetworkModule();
    return new Network.NetworkPanel.ActionDelegate();
  },
  contextTypes() {
    return maybeRetrieveContextTypes(Network => [Network.NetworkPanel.NetworkPanel]);
  },
  bindings: [
    {
      shortcut: 'Ctrl+L',
    },
    {
      shortcut: 'Meta+K',
      platform: UI.ActionRegistration.Platforms.MAC,
    },
  ],
});

UI.ActionRegistration.registerActionExtension({
  actionId: 'network.hide-request-details',
  category: UI.ActionRegistration.ActionCategory.NETWORK,
  title: i18nLazyString(UIStrings.hideRequestDetails),
  contextTypes() {
    return maybeRetrieveContextTypes(Network => [Network.NetworkPanel.NetworkPanel]);
  },
  async loadActionDelegate() {
    const Network = await loadNetworkModule();
    return new Network.NetworkPanel.ActionDelegate();
  },
  bindings: [
    {
      shortcut: 'Esc',
    },
  ],
});

UI.ActionRegistration.registerActionExtension({
  actionId: 'network.search',
  category: UI.ActionRegistration.ActionCategory.NETWORK,
  title: i18nLazyString(UIStrings.search),
  contextTypes() {
    return maybeRetrieveContextTypes(Network => [Network.NetworkPanel.NetworkPanel]);
  },
  async loadActionDelegate() {
    const Network = await loadNetworkModule();
    return new Network.NetworkPanel.ActionDelegate();
  },
  bindings: [
    {
      platform: UI.ActionRegistration.Platforms.MAC,
      shortcut: 'Meta+F',
      keybindSets: [
        UI.ActionRegistration.KeybindSet.DEVTOOLS_DEFAULT,
        UI.ActionRegistration.KeybindSet.VS_CODE,
      ],
    },
    {
      platform: UI.ActionRegistration.Platforms.WINDOWS_LINUX,
      shortcut: 'Ctrl+F',
      keybindSets: [
        UI.ActionRegistration.KeybindSet.DEVTOOLS_DEFAULT,
        UI.ActionRegistration.KeybindSet.VS_CODE,
      ],
    },
  ],
});

UI.ActionRegistration.registerActionExtension({
  actionId: 'network.add-network-request-blocking-pattern',
  category: UI.ActionRegistration.ActionCategory.NETWORK,
  title: i18nLazyString(UIStrings.addNetworkRequestBlockingPattern),
  iconClass: UI.ActionRegistration.IconClass.PLUS,
  contextTypes() {
    return maybeRetrieveContextTypes(Network => [Network.BlockedURLsPane.BlockedURLsPane]);
  },
  async loadActionDelegate() {
    const Network = await loadNetworkModule();
    return new Network.BlockedURLsPane.ActionDelegate();
  },
});

UI.ActionRegistration.registerActionExtension({
  actionId: 'network.remove-all-network-request-blocking-patterns',
  category: UI.ActionRegistration.ActionCategory.NETWORK,
  title: i18nLazyString(UIStrings.removeAllNetworkRequestBlockingPatterns),
  iconClass: UI.ActionRegistration.IconClass.CLEAR,
  contextTypes() {
    return maybeRetrieveContextTypes(Network => [Network.BlockedURLsPane.BlockedURLsPane]);
  },
  async loadActionDelegate() {
    const Network = await loadNetworkModule();
    return new Network.BlockedURLsPane.ActionDelegate();
  },
});

Common.Settings.registerSettingExtension({
  category: Common.Settings.SettingCategory.NETWORK,
  storageType: Common.Settings.SettingStorageType.SYNCED,
  title: i18nLazyString(UIStrings.allowToGenerateHarWithSensitiveData),
  settingName: 'network.show-options-to-generate-har-with-sensitive-data',
  settingType: Common.Settings.SettingType.BOOLEAN,
  defaultValue: false,
  tags: [
    i18n.i18n.lockedLazyString('HAR'),
  ],
  options: [
    {
      value: true,
      title: i18nLazyString(UIStrings.allowToGenerateHarWithSensitiveData),
    },
    {
      value: false,
      title: i18nLazyString(UIStrings.dontAllowToGenerateHarWithSensitiveData),
    },
  ],
  learnMore: {
    url: 'https://goo.gle/devtools-export-hars' as Platform.DevToolsPath.UrlString,
    tooltip: i18nLazyString(UIStrings.allowToGenerateHarWithSensitiveDataDocumentation),
  },
});

Common.Settings.registerSettingExtension({
  category: Common.Settings.SettingCategory.NETWORK,
  storageType: Common.Settings.SettingStorageType.SYNCED,
  title: i18nLazyString(UIStrings.colorcodeResourceTypes),
  settingName: 'network-color-code-resource-types',
  settingType: Common.Settings.SettingType.BOOLEAN,
  defaultValue: false,
  tags: [
    i18nLazyString(UIStrings.colorCode),
    i18nLazyString(UIStrings.resourceType),
  ],
  options: [
    {
      value: true,
      title: i18nLazyString(UIStrings.colorCodeByResourceType),
    },
    {
      value: false,
      title: i18nLazyString(UIStrings.useDefaultColors),
    },
  ],
});

Common.Settings.registerSettingExtension({
  category: Common.Settings.SettingCategory.NETWORK,
  storageType: Common.Settings.SettingStorageType.SYNCED,
  title: i18nLazyString(UIStrings.groupNetworkLogByFrame),
  settingName: 'network.group-by-frame',
  settingType: Common.Settings.SettingType.BOOLEAN,
  defaultValue: false,
  tags: [
    i18nLazyString(UIStrings.netWork),
    i18nLazyString(UIStrings.frame),
    i18nLazyString(UIStrings.group),
  ],
  options: [
    {
      value: true,
      title: i18nLazyString(UIStrings.groupNetworkLogItemsByFrame),
    },
    {
      value: false,
      title: i18nLazyString(UIStrings.dontGroupNetworkLogItemsByFrame),
    },
  ],
});

UI.ViewManager.registerLocationResolver({
  name: UI.ViewManager.ViewLocationValues.NETWORK_SIDEBAR,
  category: UI.ViewManager.ViewLocationCategory.NETWORK,
  async loadResolver() {
    const Network = await loadNetworkModule();
    return Network.NetworkPanel.NetworkPanel.instance();
  },
});

UI.ContextMenu.registerProvider({
  contextTypes() {
    return [
      SDK.NetworkRequest.NetworkRequest,
      SDK.Resource.Resource,
      Workspace.UISourceCode.UISourceCode,
      SDK.TraceObject.RevealableNetworkRequest,
    ];
  },
  async loadProvider() {
    const Network = await loadNetworkModule();
    return Network.NetworkPanel.NetworkPanel.instance();
  },
  experiment: undefined,
});

Common.Revealer.registerRevealer({
  contextTypes() {
    return [
      SDK.NetworkRequest.NetworkRequest,
    ];
  },
  destination: Common.Revealer.RevealerDestination.NETWORK_PANEL,
  async loadRevealer() {
    const Network = await loadNetworkModule();
    return new Network.NetworkPanel.RequestRevealer();
  },
});

Common.Revealer.registerRevealer({
  contextTypes() {
    return [NetworkForward.UIRequestLocation.UIRequestLocation];
  },
  destination: undefined,
  async loadRevealer() {
    const Network = await loadNetworkModule();
    return new Network.NetworkPanel.RequestLocationRevealer();
  },
});

Common.Revealer.registerRevealer({
  contextTypes() {
    return [NetworkForward.NetworkRequestId.NetworkRequestId];
  },
  destination: Common.Revealer.RevealerDestination.NETWORK_PANEL,
  async loadRevealer() {
    const Network = await loadNetworkModule();
    return new Network.NetworkPanel.RequestIdRevealer();
  },
});

Common.Revealer.registerRevealer({
  contextTypes() {
    return [NetworkForward.UIFilter.UIRequestFilter, Extensions.ExtensionServer.RevealableNetworkRequestFilter];
  },
  destination: Common.Revealer.RevealerDestination.NETWORK_PANEL,
  async loadRevealer() {
    const Network = await loadNetworkModule();
    return new Network.NetworkPanel.NetworkLogWithFilterRevealer();
  },
});<|MERGE_RESOLUTION|>--- conflicted
+++ resolved
@@ -4,10 +4,7 @@
 
 import * as Common from '../../core/common/common.js';
 import * as i18n from '../../core/i18n/i18n.js';
-<<<<<<< HEAD
-=======
 import type * as Platform from '../../core/platform/platform.js';
->>>>>>> 8120d26b
 import * as Root from '../../core/root/root.js';
 import * as SDK from '../../core/sdk/sdk.js';
 import * as Extensions from '../../models/extensions/extensions.js';
@@ -151,8 +148,6 @@
 const i18nLazyString = i18n.i18n.getLazilyComputedLocalizedString.bind(undefined, str_);
 const i18nString = i18n.i18n.getLocalizedString.bind(undefined, str_);
 let loadedNetworkModule: (typeof Network|undefined);
-
-const isNode = Root.Runtime.Runtime.isNode();
 
 async function loadNetworkModule(): Promise<typeof Network> {
   if (!loadedNetworkModule) {
@@ -176,12 +171,8 @@
       i18nString(UIStrings.network) :
       i18nString(UIStrings.networkExpoUnstable),
   order: 40,
-<<<<<<< HEAD
   isPreviewFeature: true,
   condition: Root.Runtime.conditions.reactNativeUnstableNetworkPanel,
-=======
-  isPreviewFeature: isNode,
->>>>>>> 8120d26b
   async loadView() {
     const Network = await loadNetworkModule();
     return Network.NetworkPanel.NetworkPanel.instance();
