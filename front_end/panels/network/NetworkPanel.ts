// Copyright 2021 The Chromium Authors. All rights reserved.
// Use of this source code is governed by a BSD-style license that can be
// found in the LICENSE file.

/*
 * Copyright (C) 2007, 2008 Apple Inc.  All rights reserved.
 * Copyright (C) 2008, 2009 Anthony Ricaud <rik@webkit.org>
 * Copyright (C) 2011 Google Inc. All rights reserved.
 *
 * Redistribution and use in source and binary forms, with or without
 * modification, are permitted provided that the following conditions
 * are met:
 *
 * 1.  Redistributions of source code must retain the above copyright
 *     notice, this list of conditions and the following disclaimer.
 * 2.  Redistributions in binary form must reproduce the above copyright
 *     notice, this list of conditions and the following disclaimer in the
 *     documentation and/or other materials provided with the distribution.
 * 3.  Neither the name of Apple Computer, Inc. ("Apple") nor the names of
 *     its contributors may be used to endorse or promote products derived
 *     from this software without specific prior written permission.
 *
 * THIS SOFTWARE IS PROVIDED BY APPLE AND ITS CONTRIBUTORS "AS IS" AND ANY
 * EXPRESS OR IMPLIED WARRANTIES, INCLUDING, BUT NOT LIMITED TO, THE IMPLIED
 * WARRANTIES OF MERCHANTABILITY AND FITNESS FOR A PARTICULAR PURPOSE ARE
 * DISCLAIMED. IN NO EVENT SHALL APPLE OR ITS CONTRIBUTORS BE LIABLE FOR ANY
 * DIRECT, INDIRECT, INCIDENTAL, SPECIAL, EXEMPLARY, OR CONSEQUENTIAL DAMAGES
 * (INCLUDING, BUT NOT LIMITED TO, PROCUREMENT OF SUBSTITUTE GOODS OR SERVICES;
 * LOSS OF USE, DATA, OR PROFITS; OR BUSINESS INTERRUPTION) HOWEVER CAUSED AND
 * ON ANY THEORY OF LIABILITY, WHETHER IN CONTRACT, STRICT LIABILITY, OR TORT
 * (INCLUDING NEGLIGENCE OR OTHERWISE) ARISING IN ANY WAY OUT OF THE USE OF
 * THIS SOFTWARE, EVEN IF ADVISED OF THE POSSIBILITY OF SUCH DAMAGE.
 */

import '../../ui/legacy/legacy.js';

import * as Common from '../../core/common/common.js';
import * as Host from '../../core/host/host.js';
import * as i18n from '../../core/i18n/i18n.js';
import * as Platform from '../../core/platform/platform.js';
import * as Root from '../../core/root/root.js';
import * as SDK from '../../core/sdk/sdk.js';
import type * as Extensions from '../../models/extensions/extensions.js';
import * as Logs from '../../models/logs/logs.js';
import * as Trace from '../../models/trace/trace.js';
import * as Workspace from '../../models/workspace/workspace.js';
import * as NetworkForward from '../../panels/network/forward/forward.js';
import * as PerfUI from '../../ui/legacy/components/perf_ui/perf_ui.js';
import * as UI from '../../ui/legacy/legacy.js';
import * as VisualLogging from '../../ui/visual_logging/visual_logging.js';
import * as MobileThrottling from '../mobile_throttling/mobile_throttling.js';
import * as Search from '../search/search.js';

import {Events, type RequestActivatedEvent} from './NetworkDataGridNode.js';
import {NetworkItemView} from './NetworkItemView.js';
import {NetworkLogView} from './NetworkLogView.js';
import {NetworkOverview} from './NetworkOverview.js';
import networkPanelStyles from './networkPanel.css.js';
import {NetworkSearchScope} from './NetworkSearchScope.js';
import {type NetworkTimeCalculator, NetworkTransferTimeCalculator} from './NetworkTimeCalculator.js';

const UIStrings = {
  /**
   *@description Text to close something
   */
  close: 'Close',
  /**
   *@description Title of a search bar or tool
   */
  search: 'Search',
  /**
   *@description Tooltip text that appears on the setting to preserve log when hovering over the item
   */
  doNotClearLogOnPageReload: 'Do not clear log on page reload / navigation',
  /**
   *@description Text to preserve the log after refreshing
   */
  preserveLog: 'Preserve log',
  /**
   *@description Text to disable cache while DevTools is open
   */
  disableCacheWhileDevtoolsIsOpen: 'Disable cache while DevTools is open',
  /**
   *@description Text in Network Config View of the Network panel
   */
  disableCache: 'Disable cache',
  /**
   *@description Tooltip text that appears when hovering over the largeicon settings gear in show settings pane setting in network panel of the network panel
   */
  networkSettings: 'Network settings',
  /**
   *@description Tooltip for expanding network request row setting
   */
  showMoreInformationInRequestRows: 'Show more information in request rows',
  /**
   *@description Text in Network Panel used to toggle the "big request rows" setting.
   */
  useLargeRequestRows: 'Big request rows',
  /**
   *@description Tooltip text for network request overview setting
   */
  showOverviewOfNetworkRequests: 'Show overview of network requests',
  /**
   *@description Text in Network Panel used to show the overview for a given network request.
   */
  showOverview: 'Overview',
  /**
   *@description Tooltip for group by frame network setting
   */
  groupRequestsByTopLevelRequest: 'Group requests by top level request frame',
  /**
   *@description Text for group by frame network setting
   */
  groupByFrame: 'Group by frame',
  /**
   *@description Tooltip for capture screenshot network setting
   */
  captureScreenshotsWhenLoadingA: 'Capture screenshots when loading a page',
  /**
   *@description Text to take screenshots
   */
  captureScreenshots: 'Screenshots',
  /**
   * @description Tooltip text that appears when hovering over the largeicon load button in the
   * Network Panel. This action prompts the user to select a HAR file to upload to DevTools.
   */
  importHarFile: 'Import `HAR` file...',
  /**
   * @description Tooltip text that appears when hovering over the download button in the Network
   * panel, when the setting to allow generating HAR files with sensitive data is enabled. HAR is
   * a file format (HTTP Archive) and should not be translated. This action triggers a context
   * menu with two options, one to download HAR sanitized and one to download HAR with sensitive
   * data.
   */
  exportHar: 'Export `HAR` (either sanitized or with sensitive data)',
  /**
   * @description Tooltip text that appears when hovering over the download button in the Network
   * panel, when the setting to allow generating HAR files with sensitive data is disabled. HAR is
   * a file format (HTTP Archive) and should not be translated. This action triggers the download
   * of a HAR file.
   *
   * This string is also used as the first item in the context menu for the download button in
   * the Network panel, when the setting to allow generating HAR files with sensitive data is
   * enabled.
   */
  exportHarSanitized: 'Export `HAR` (sanitized)...',
  /**
   * @description Context menu item in the context menu for the download button of the Network panel,
   * which is only available when the Network setting to allow generating HAR with sensitive data
   * is active. HAR is a file format (HTTP Archive) and should not be translated. This action
   * triggers the download of a HAR file with sensitive data included.
   */
  exportHarWithSensitiveData: 'Export `HAR` (with sensitive data)...',
  /**
   *@description Text for throttling the network
   */
  throttling: 'Throttling',
  /**
   *@description Text in Network Panel to tell the user to reload the page to capture screenshots.
   *@example {Ctrl + R} PH1
   */
  hitSToReloadAndCaptureFilmstrip: 'Hit {PH1} to reload and capture filmstrip.',
  /**
   * @description A context menu item that is shown for resources in other panels
   * to open them in the Network panel.
   */
  openInNetworkPanel: 'Open in Network panel',
  /**
   * @description A context menu item that is shown for resources in other panels
   * to open them in the Network panel, but when there's no associated network
   * request. This context menu item is always disabled and only provided to give
   * the developer an idea of why they cannot open the resource in the Network
   * panel.
   */
  openInNetworkPanelMissingRequest: 'Open in Network panel (missing request)',
  /**
   *@description Text in Network Panel that is displayed whilst the recording is in progress.
   */
  recordingFrames: 'Recording frames...',
  /**
   *@description Text in Network Panel that is displayed when frames are being fetched.
   */
  fetchingFrames: 'Fetching frames...',
  /**
   * @description Text of a button in the Network panel's toolbar that open Network Conditions panel in the drawer.
   */
  moreNetworkConditions: 'More network conditions…',
} as const;
const str_ = i18n.i18n.registerUIStrings('panels/network/NetworkPanel.ts', UIStrings);
const i18nString = i18n.i18n.getLocalizedString.bind(undefined, str_);
let networkPanelInstance: NetworkPanel;

export class NetworkPanel extends UI.Panel.Panel implements
    UI.ContextMenu
        .Provider<SDK.NetworkRequest.NetworkRequest|SDK.Resource.Resource|Workspace.UISourceCode.UISourceCode>,
    UI.View.ViewLocationResolver {
  private readonly networkLogShowOverviewSetting: Common.Settings.Setting<boolean>;
  private readonly networkLogLargeRowsSetting: Common.Settings.Setting<boolean>;
  private readonly networkRecordFilmStripSetting: Common.Settings.Setting<boolean>;
  private readonly toggleRecordAction: UI.ActionRegistration.Action;
  private pendingStopTimer!: number|undefined;
  networkItemView: NetworkItemView|null;
  private filmStripView: PerfUI.FilmStripView.FilmStripView|null;
  private filmStripRecorder: FilmStripRecorder|null;
  private currentRequest: SDK.NetworkRequest.NetworkRequest|null;
  private readonly panelToolbar: UI.Toolbar.Toolbar;
  private readonly rightToolbar: UI.Toolbar.Toolbar;
  private readonly filterBar: UI.FilterBar.FilterBar;
  private showSettingsPaneSetting: Common.Settings.Setting<boolean>;
  private readonly filmStripPlaceholderElement: HTMLElement;
  private readonly overviewPane: PerfUI.TimelineOverviewPane.TimelineOverviewPane;
  private readonly networkOverview: NetworkOverview;
  private readonly overviewPlaceholderElement: HTMLElement;
  private readonly calculator: NetworkTransferTimeCalculator;
  private splitWidget: UI.SplitWidget.SplitWidget;
  private readonly sidebarLocation: UI.View.TabbedViewLocation;
  private readonly progressBarContainer: HTMLDivElement;
  networkLogView: NetworkLogView;
  private readonly fileSelectorElement: HTMLElement;
  private readonly detailsWidget: UI.Widget.VBox;
  private readonly closeButtonElement: UI.UIUtils.DevToolsCloseButton;
  private preserveLogSetting: Common.Settings.Setting<boolean>;
  recordLogSetting: Common.Settings.Setting<boolean>;
  private readonly throttlingSelect: UI.Toolbar.ToolbarComboBox;
  private readonly displayScreenshotDelay: number;
  private readonly isReactNative: boolean = false;

  constructor(displayScreenshotDelay: number) {
    super('network');
    this.registerRequiredCSS(networkPanelStyles);

    // [RN] Used to scope down available features for React Native targets
    this.isReactNative = Root.Runtime.experiments.isEnabled(
      Root.Runtime.ExperimentName.REACT_NATIVE_SPECIFIC_UI,
    );

    this.displayScreenshotDelay = displayScreenshotDelay;
    this.networkLogShowOverviewSetting =
        Common.Settings.Settings.instance().createSetting('network-log-show-overview', true);
    this.networkLogLargeRowsSetting =
        Common.Settings.Settings.instance().createSetting('network-log-large-rows', false);
    this.networkRecordFilmStripSetting =
        Common.Settings.Settings.instance().createSetting('network-record-film-strip-setting', false);
    this.toggleRecordAction = UI.ActionRegistry.ActionRegistry.instance().getAction('network.toggle-recording');
    this.networkItemView = null;
    this.filmStripView = null;
    this.filmStripRecorder = null;
    this.currentRequest = null;

    const panel = new UI.Widget.VBox();

    const networkToolbarContainer = panel.contentElement.createChild('div', 'network-toolbar-container');
    networkToolbarContainer.role = 'toolbar';
    this.panelToolbar = networkToolbarContainer.createChild('devtools-toolbar');
    this.panelToolbar.role = 'presentation';
    this.panelToolbar.wrappable = true;
    this.panelToolbar.setAttribute('jslog', `${VisualLogging.toolbar('network-main')}`);
    this.rightToolbar = networkToolbarContainer.createChild('devtools-toolbar');
    this.rightToolbar.role = 'presentation';

    this.filterBar = new UI.FilterBar.FilterBar('network-panel', true);
    this.filterBar.show(panel.contentElement);
    this.filterBar.addEventListener(UI.FilterBar.FilterBarEvents.CHANGED, this.handleFilterChanged.bind(this));

    const settingsPane = panel.contentElement.createChild('div', 'network-settings-pane');
    settingsPane.append(
        UI.SettingsUI.createSettingCheckbox(
            i18nString(UIStrings.useLargeRequestRows), this.networkLogLargeRowsSetting,
            i18nString(UIStrings.showMoreInformationInRequestRows)),
        UI.SettingsUI.createSettingCheckbox(
            i18nString(UIStrings.groupByFrame),
            Common.Settings.Settings.instance().moduleSetting('network.group-by-frame'),
            i18nString(UIStrings.groupRequestsByTopLevelRequest)),
        UI.SettingsUI.createSettingCheckbox(
            i18nString(UIStrings.showOverview), this.networkLogShowOverviewSetting,
            i18nString(UIStrings.showOverviewOfNetworkRequests)),
        UI.SettingsUI.createSettingCheckbox(
            i18nString(UIStrings.captureScreenshots), this.networkRecordFilmStripSetting,
            i18nString(UIStrings.captureScreenshotsWhenLoadingA)),

    );
    this.showSettingsPaneSetting =
        Common.Settings.Settings.instance().createSetting('network-show-settings-toolbar', false);
    settingsPane.classList.toggle('hidden', !this.showSettingsPaneSetting.get());
    this.showSettingsPaneSetting.addChangeListener(
        () => settingsPane.classList.toggle('hidden', !this.showSettingsPaneSetting.get()));

    this.filmStripPlaceholderElement = panel.contentElement.createChild('div', 'network-film-strip-placeholder');

    // Create top overview component.
    this.overviewPane = new PerfUI.TimelineOverviewPane.TimelineOverviewPane('network');
    this.overviewPane.addEventListener(
        PerfUI.TimelineOverviewPane.Events.OVERVIEW_PANE_WINDOW_CHANGED, this.onWindowChanged.bind(this));
    this.overviewPane.element.id = 'network-overview-panel';
    this.networkOverview = new NetworkOverview();
    this.overviewPane.setOverviewControls([this.networkOverview]);
    this.overviewPlaceholderElement = panel.contentElement.createChild('div');

    this.calculator = new NetworkTransferTimeCalculator();

    this.splitWidget = new UI.SplitWidget.SplitWidget(true, false, 'network-panel-split-view-state');
    this.splitWidget.hideMain();
    this.splitWidget.show(panel.contentElement);

    panel.setDefaultFocusedChild(this.filterBar);

    const initialSidebarWidth = 225;
    const splitWidget = new UI.SplitWidget.SplitWidget(true, false, 'network-panel-sidebar-state', initialSidebarWidth);
    splitWidget.hideSidebar();
    splitWidget.enableShowModeSaving();
    splitWidget.show(this.element);
    this.sidebarLocation = UI.ViewManager.ViewManager.instance().createTabbedLocation(async () => {
      void UI.ViewManager.ViewManager.instance().showView('network');
      splitWidget.showBoth();
    }, 'network-sidebar', true);
    const tabbedPane = this.sidebarLocation.tabbedPane();
    tabbedPane.setMinimumSize(100, 25);
    tabbedPane.element.classList.add('network-tabbed-pane');
    tabbedPane.element.addEventListener('keydown', event => {
      if (event.key !== Platform.KeyboardUtilities.ESCAPE_KEY) {
        return;
      }
      splitWidget.hideSidebar();
      event.consume();
      void VisualLogging.logKeyDown(event.currentTarget, event, 'hide-sidebar');
    });
    const closeSidebar = new UI.Toolbar.ToolbarButton(i18nString(UIStrings.close), 'cross');
    closeSidebar.addEventListener(UI.Toolbar.ToolbarButton.Events.CLICK, () => splitWidget.hideSidebar());
    closeSidebar.element.setAttribute('jslog', `${VisualLogging.close().track({click: true})}`);
    tabbedPane.rightToolbar().appendToolbarItem(closeSidebar);
    splitWidget.setSidebarWidget(tabbedPane);
    splitWidget.setMainWidget(panel);
    splitWidget.setDefaultFocusedChild(panel);
    this.setDefaultFocusedChild(splitWidget);

    this.progressBarContainer = document.createElement('div');

    this.networkLogView =
        new NetworkLogView(this.filterBar, this.progressBarContainer, this.networkLogLargeRowsSetting);
    this.splitWidget.setSidebarWidget(this.networkLogView);
    this.fileSelectorElement =
        (UI.UIUtils.createFileSelectorElement(this.networkLogView.onLoadFromFile.bind(this.networkLogView)) as
         HTMLElement);
    panel.element.appendChild(this.fileSelectorElement);

    this.detailsWidget = new UI.Widget.VBox();
    this.detailsWidget.element.classList.add('network-details-view');
    this.splitWidget.setMainWidget(this.detailsWidget);

    this.closeButtonElement = document.createElement('dt-close-button');
    this.closeButtonElement.addEventListener('click', async () => {
      const action = UI.ActionRegistry.ActionRegistry.instance().getAction('network.hide-request-details');
      await action.execute();
    }, false);
    this.closeButtonElement.style.margin = '0 5px';

    this.networkLogShowOverviewSetting.addChangeListener(this.toggleShowOverview, this);
    this.networkLogLargeRowsSetting.addChangeListener(this.toggleLargerRequests, this);
    this.networkRecordFilmStripSetting.addChangeListener(this.toggleRecordFilmStrip, this);

    this.preserveLogSetting = Common.Settings.Settings.instance().moduleSetting('network-log.preserve-log');
    this.recordLogSetting = Common.Settings.Settings.instance().moduleSetting('network-log.record-log');
    this.recordLogSetting.addChangeListener(({data}) => this.toggleRecord(data));

    this.throttlingSelect = this.createThrottlingConditionsSelect();
    this.setupToolbarButtons(splitWidget);

    this.toggleRecord(this.recordLogSetting.get());
    this.toggleShowOverview();
    this.toggleLargerRequests();
    this.toggleRecordFilmStrip();
    this.updateUI();

    SDK.TargetManager.TargetManager.instance().addModelListener(
        SDK.ResourceTreeModel.ResourceTreeModel, SDK.ResourceTreeModel.Events.WillReloadPage, this.willReloadPage, this,
        {scoped: true});
    SDK.TargetManager.TargetManager.instance().addModelListener(
        SDK.ResourceTreeModel.ResourceTreeModel, SDK.ResourceTreeModel.Events.Load, this.load, this, {scoped: true});
    this.networkLogView.addEventListener(Events.RequestSelected, this.onRequestSelected, this);
    this.networkLogView.addEventListener(Events.RequestActivated, this.onRequestActivated, this);
    Logs.NetworkLog.NetworkLog.instance().addEventListener(
        Logs.NetworkLog.Events.RequestAdded, this.onUpdateRequest, this);
    Logs.NetworkLog.NetworkLog.instance().addEventListener(
        Logs.NetworkLog.Events.RequestUpdated, this.onUpdateRequest, this);
    Logs.NetworkLog.NetworkLog.instance().addEventListener(Logs.NetworkLog.Events.Reset, this.onNetworkLogReset, this);
  }

  static instance(opts?: {
    forceNew: boolean,
    displayScreenshotDelay?: number,
  }): NetworkPanel {
    if (!networkPanelInstance || opts?.forceNew) {
      networkPanelInstance = new NetworkPanel(opts?.displayScreenshotDelay ?? 1000);
    }

    return networkPanelInstance;
  }

  static revealAndFilter(filters: Array<{
    filterType: NetworkForward.UIFilter.FilterType | null,
    filterValue: string,
  }>): Promise<void> {
    const panel = NetworkPanel.instance();
    let filterString = '';
    for (const filter of filters) {
      if (filter.filterType) {
        filterString += `${filter.filterType}:${filter.filterValue} `;
      } else {
        filterString += `${filter.filterValue} `;
      }
    }
    panel.networkLogView.setTextFilterValue(filterString);
    return UI.ViewManager.ViewManager.instance().showView('network');
  }

  throttlingSelectForTest(): UI.Toolbar.ToolbarComboBox {
    return this.throttlingSelect;
  }

  private onWindowChanged(
      event: Common.EventTarget.EventTargetEvent<PerfUI.TimelineOverviewPane.OverviewPaneWindowChangedEvent>): void {
    const startTime = Math.max(this.calculator.minimumBoundary(), event.data.startTime / 1000);
    const endTime = Math.min(this.calculator.maximumBoundary(), event.data.endTime / 1000);
    if (startTime === this.calculator.minimumBoundary() && endTime === this.calculator.maximumBoundary()) {
      // Reset the filters for NetworkLogView when the window is reset
      // to its boundaries. This clears the filters and allows the users
      // to see the incoming requests after they have updated the curtains
      // to be in the edges. (ex: by double clicking on the overview grid)
      this.networkLogView.setWindow(0, 0);
    } else {
      this.networkLogView.setWindow(startTime, endTime);
    }
  }

  private async searchToggleClick(): Promise<void> {
    const action = UI.ActionRegistry.ActionRegistry.instance().getAction('network.search');
    await action.execute();
  }

  private setupToolbarButtons(splitWidget: UI.SplitWidget.SplitWidget): void {
    const searchToggle = new UI.Toolbar.ToolbarToggle(i18nString(UIStrings.search), 'search', undefined, 'search');
    function updateSidebarToggle(): void {
      const isSidebarShowing = splitWidget.showMode() !== UI.SplitWidget.ShowMode.ONLY_MAIN;
      searchToggle.setToggled(isSidebarShowing);
      if (!isSidebarShowing) {
        (searchToggle.element as HTMLElement).focus();
      }
    }
    this.panelToolbar.appendToolbarItem(UI.Toolbar.Toolbar.createActionButton(this.toggleRecordAction));
    this.panelToolbar.appendToolbarItem(UI.Toolbar.Toolbar.createActionButton('network.clear'));
    this.panelToolbar.appendSeparator();

    this.panelToolbar.appendToolbarItem(this.filterBar.filterButton());
    updateSidebarToggle();
    splitWidget.addEventListener(UI.SplitWidget.Events.SHOW_MODE_CHANGED, updateSidebarToggle);
    searchToggle.addEventListener(UI.Toolbar.ToolbarButton.Events.CLICK, () => {
      void this.searchToggleClick();
    });
    this.panelToolbar.appendToolbarItem(searchToggle);
    this.panelToolbar.appendSeparator();

    this.panelToolbar.appendToolbarItem(new UI.Toolbar.ToolbarSettingCheckbox(
        this.preserveLogSetting, i18nString(UIStrings.doNotClearLogOnPageReload), i18nString(UIStrings.preserveLog)));

<<<<<<< HEAD
    // [RN] Disable cache and network conditions
    if (!this.isReactNative) {
      this.panelToolbar.appendSeparator();
      const disableCacheCheckbox = new UI.Toolbar.ToolbarSettingCheckbox(
          Common.Settings.Settings.instance().moduleSetting('cache-disabled'),
          i18nString(UIStrings.disableCacheWhileDevtoolsIsOpen), i18nString(UIStrings.disableCache));
      this.panelToolbar.appendToolbarItem(disableCacheCheckbox);

      this.panelToolbar.appendToolbarItem(this.throttlingSelect);

      const networkConditionsButton = new UI.Toolbar.ToolbarButton(
          i18nString(UIStrings.moreNetworkConditions), 'network-settings', undefined, 'network-conditions');
      networkConditionsButton.addEventListener(UI.Toolbar.ToolbarButton.Events.Click, () => {
        void UI.ViewManager.ViewManager.instance().showView('network.config');
      }, this);
      this.panelToolbar.appendToolbarItem(networkConditionsButton);
    }
=======
    this.panelToolbar.appendSeparator();
    const disableCacheCheckbox = new UI.Toolbar.ToolbarSettingCheckbox(
        Common.Settings.Settings.instance().moduleSetting('cache-disabled'),
        i18nString(UIStrings.disableCacheWhileDevtoolsIsOpen), i18nString(UIStrings.disableCache));
    this.panelToolbar.appendToolbarItem(disableCacheCheckbox);

    this.panelToolbar.appendToolbarItem(this.throttlingSelect);

    const networkConditionsButton = new UI.Toolbar.ToolbarButton(
        i18nString(UIStrings.moreNetworkConditions), 'network-settings', undefined, 'network-conditions');
    networkConditionsButton.addEventListener(UI.Toolbar.ToolbarButton.Events.CLICK, () => {
      void UI.ViewManager.ViewManager.instance().showView('network.config');
    }, this);
    this.panelToolbar.appendToolbarItem(networkConditionsButton);
>>>>>>> 8120d26b

    this.rightToolbar.appendToolbarItem(new UI.Toolbar.ToolbarItem(this.progressBarContainer));
    this.rightToolbar.appendSeparator();
    this.rightToolbar.appendToolbarItem(new UI.Toolbar.ToolbarSettingToggle(
        this.showSettingsPaneSetting, 'gear', i18nString(UIStrings.networkSettings), 'gear-filled',
        'network-settings'));

<<<<<<< HEAD
    const settingsToolbarLeft = new UI.Toolbar.Toolbar('', this.settingsPane.element);
    settingsToolbarLeft.makeVertical();
    settingsToolbarLeft.appendToolbarItem(new UI.Toolbar.ToolbarSettingCheckbox(
        this.networkLogLargeRowsSetting, i18nString(UIStrings.showMoreInformationInRequestRows),
        i18nString(UIStrings.useLargeRequestRows)));
    settingsToolbarLeft.appendToolbarItem(new UI.Toolbar.ToolbarSettingCheckbox(
        this.networkLogShowOverviewSetting, i18nString(UIStrings.showOverviewOfNetworkRequests),
        i18nString(UIStrings.showOverview)));

    const settingsToolbarRight = new UI.Toolbar.Toolbar('', this.settingsPane.element);
    settingsToolbarRight.makeVertical();
    settingsToolbarRight.appendToolbarItem(new UI.Toolbar.ToolbarSettingCheckbox(
        Common.Settings.Settings.instance().moduleSetting('network.group-by-frame'),
        i18nString(UIStrings.groupRequestsByTopLevelRequest), i18nString(UIStrings.groupByFrame)));
    // [RN] Disable capture screenshots toggle
    if (!this.isReactNative) {
      settingsToolbarRight.appendToolbarItem(new UI.Toolbar.ToolbarSettingCheckbox(
          this.networkRecordFilmStripSetting, i18nString(UIStrings.captureScreenshotsWhenLoadingA),
          i18nString(UIStrings.captureScreenshots)));
    }
=======
    const exportHarContextMenu = (contextMenu: UI.ContextMenu.ContextMenu): void => {
      contextMenu.defaultSection().appendItem(
          i18nString(UIStrings.exportHarSanitized),
          this.networkLogView.exportAll.bind(this.networkLogView, {sanitize: true}),
          {jslogContext: 'export-har'},
      );
      contextMenu.defaultSection().appendItem(
          i18nString(UIStrings.exportHarWithSensitiveData),
          this.networkLogView.exportAll.bind(this.networkLogView, {sanitize: false}),
          {jslogContext: 'export-har-with-sensitive-data'},
      );
    };
>>>>>>> 8120d26b

    this.panelToolbar.appendSeparator();
    const importHarButton =
        new UI.Toolbar.ToolbarButton(i18nString(UIStrings.importHarFile), 'import', undefined, 'import-har');
    importHarButton.addEventListener(
        UI.Toolbar.ToolbarButton.Events.CLICK, () => this.fileSelectorElement.click(), this);
    this.panelToolbar.appendToolbarItem(importHarButton);
    const exportHarButton =
        new UI.Toolbar.ToolbarButton(i18nString(UIStrings.exportHarSanitized), 'download', undefined, 'export-har');
    exportHarButton.addEventListener(
        UI.Toolbar.ToolbarButton.Events.CLICK,
        this.networkLogView.exportAll.bind(this.networkLogView, {sanitize: true}), this);
    this.panelToolbar.appendToolbarItem(exportHarButton);
    const exportHarMenuButton = new UI.Toolbar.ToolbarMenuButton(
        exportHarContextMenu, /* isIconDropdown */ true, /* useSoftMenu */ false, 'export-har-menu', 'download');
    exportHarMenuButton.setTitle(i18nString(UIStrings.exportHar));
    this.panelToolbar.appendToolbarItem(exportHarMenuButton);

    const networkShowOptionsToGenerateHarWithSensitiveData = Common.Settings.Settings.instance().createSetting(
        'network.show-options-to-generate-har-with-sensitive-data', false);
    const updateShowOptionsToGenerateHarWithSensitiveData = (): void => {
      const showOptionsToGenerateHarWithSensitiveData = networkShowOptionsToGenerateHarWithSensitiveData.get();
      exportHarButton.setVisible(!showOptionsToGenerateHarWithSensitiveData);
      exportHarMenuButton.setVisible(showOptionsToGenerateHarWithSensitiveData);
    };
    networkShowOptionsToGenerateHarWithSensitiveData.addChangeListener(updateShowOptionsToGenerateHarWithSensitiveData);
    updateShowOptionsToGenerateHarWithSensitiveData();
  }

  private createThrottlingConditionsSelect(): UI.Toolbar.ToolbarComboBox {
    const toolbarItem = new UI.Toolbar.ToolbarComboBox(null, i18nString(UIStrings.throttling));
    toolbarItem.setMaxWidth(160);
    MobileThrottling.ThrottlingManager.throttlingManager().createNetworkThrottlingSelector(toolbarItem.element);
    return toolbarItem;
  }

  toggleRecord(toggled: boolean): void {
    this.toggleRecordAction.setToggled(toggled);
    if (this.recordLogSetting.get() !== toggled) {
      this.recordLogSetting.set(toggled);
    }

    this.networkLogView.setRecording(toggled);
    if (!toggled && this.filmStripRecorder) {
      this.filmStripRecorder.stopRecording(this.filmStripAvailable.bind(this));
    }
  }

  private filmStripAvailable(filmStrip: Trace.Extras.FilmStrip.Data): void {
    if (this.filmStripView) {
      this.filmStripView.setModel(filmStrip);
    }
    const timestamps = filmStrip.frames.map(frame => {
      // The network view works in seconds.
      return Trace.Helpers.Timing.microToSeconds(frame.screenshotEvent.ts);
    });

    this.networkLogView.addFilmStripFrames(timestamps);
  }

  private onNetworkLogReset(event: Common.EventTarget.EventTargetEvent<Logs.NetworkLog.ResetEvent>): void {
    const {clearIfPreserved} = event.data;
    if (!this.preserveLogSetting.get() || clearIfPreserved) {
      this.calculator.reset();
      this.overviewPane.reset();
    }
    if (this.filmStripView) {
      this.resetFilmStripView();
    }
  }

  private willReloadPage(): void {
    if (this.pendingStopTimer) {
      clearTimeout(this.pendingStopTimer);
      delete this.pendingStopTimer;
    }
    if (this.isShowing() && this.filmStripRecorder) {
      this.filmStripRecorder.startRecording();
    }
  }

  private load(): void {
    if (this.filmStripRecorder?.isRecording()) {
      if (this.pendingStopTimer) {
        window.clearTimeout(this.pendingStopTimer);
      }
      this.pendingStopTimer = window.setTimeout(this.stopFilmStripRecording.bind(this), this.displayScreenshotDelay);
    }
  }

  private stopFilmStripRecording(): void {
    if (this.filmStripRecorder) {
      this.filmStripRecorder.stopRecording(this.filmStripAvailable.bind(this));
    }
    delete this.pendingStopTimer;
  }

  private toggleLargerRequests(): void {
    this.updateUI();
  }

  private toggleShowOverview(): void {
    const toggled = this.networkLogShowOverviewSetting.get();
    if (toggled) {
      this.overviewPane.show(this.overviewPlaceholderElement);
    } else {
      this.overviewPane.detach();
    }
    this.doResize();
  }

  private toggleRecordFilmStrip(): void {
    const toggled = this.networkRecordFilmStripSetting.get();
    if (toggled && !this.filmStripRecorder) {
      this.filmStripView = new PerfUI.FilmStripView.FilmStripView();
      this.filmStripView.element.classList.add('network-film-strip');
      this.filmStripView.element.setAttribute('jslog', `${VisualLogging.section('film-strip')}`);
      this.filmStripRecorder = new FilmStripRecorder(this.networkLogView.timeCalculator(), this.filmStripView);
      this.filmStripView.show(this.filmStripPlaceholderElement);
      this.filmStripView.addEventListener(PerfUI.FilmStripView.Events.FRAME_SELECTED, this.onFilmFrameSelected, this);
      this.filmStripView.addEventListener(PerfUI.FilmStripView.Events.FRAME_ENTER, this.onFilmFrameEnter, this);
      this.filmStripView.addEventListener(PerfUI.FilmStripView.Events.FRAME_EXIT, this.onFilmFrameExit, this);
      this.resetFilmStripView();
    }

    if (!toggled && this.filmStripRecorder) {
      if (this.filmStripView) {
        this.filmStripView.detach();
      }
      this.filmStripView = null;
      this.filmStripRecorder = null;
    }
  }

  private resetFilmStripView(): void {
    const reloadShortcut =
        UI.ShortcutRegistry.ShortcutRegistry.instance().shortcutsForAction('inspector-main.reload')[0];

    if (this.filmStripView) {
      this.filmStripView.reset();
      if (reloadShortcut) {
        this.filmStripView.setStatusText(
            i18nString(UIStrings.hitSToReloadAndCaptureFilmstrip, {PH1: reloadShortcut.title()}));
      }
    }
  }

  override elementsToRestoreScrollPositionsFor(): Element[] {
    return this.networkLogView.elementsToRestoreScrollPositionsFor();
  }

  override wasShown(): void {
    super.wasShown();
    UI.Context.Context.instance().setFlavor(NetworkPanel, this);

    // Record the network tool load time after the panel has loaded.
    Host.userMetrics.panelLoaded('network', 'DevTools.Launch.Network');
  }

  override willHide(): void {
    UI.Context.Context.instance().setFlavor(NetworkPanel, null);
    super.willHide();
  }

  revealAndHighlightRequest(request: SDK.NetworkRequest.NetworkRequest): void {
    this.hideRequestPanel();
    if (request) {
      this.networkLogView.revealAndHighlightRequest(request);
    }
  }

  revealAndHighlightRequestWithId(request: NetworkForward.NetworkRequestId.NetworkRequestId): void {
    this.hideRequestPanel();
    if (request) {
      this.networkLogView.revealAndHighlightRequestWithId(request);
    }
  }

  async selectAndActivateRequest(
      request: SDK.NetworkRequest.NetworkRequest, shownTab?: NetworkForward.UIRequestLocation.UIRequestTabs,
      options?: NetworkForward.UIRequestLocation.FilterOptions): Promise<NetworkItemView|null> {
    await UI.ViewManager.ViewManager.instance().showView('network');
    this.networkLogView.selectRequest(request, options);
    this.showRequestPanel(shownTab);
    this.networkLogView.revealAndHighlightRequest(request);
    return this.networkItemView;
  }

  private handleFilterChanged(): void {
    this.hideRequestPanel();
  }

  private onRequestSelected(event: Common.EventTarget.EventTargetEvent<SDK.NetworkRequest.NetworkRequest|null>): void {
    const request = event.data;
    this.currentRequest = request;
    this.networkOverview.setHighlightedRequest(request);
    this.updateNetworkItemView();
    UI.Context.Context.instance().setFlavor(SDK.NetworkRequest.NetworkRequest, request);
  }

  private onRequestActivated(event: Common.EventTarget.EventTargetEvent<RequestActivatedEvent>): void {
    const {showPanel, tab, takeFocus} = event.data;
    if (showPanel) {
      this.showRequestPanel(tab, takeFocus);
    } else {
      this.hideRequestPanel();
    }
  }

  private showRequestPanel(shownTab?: NetworkForward.UIRequestLocation.UIRequestTabs, takeFocus?: boolean): void {
    if (this.splitWidget.showMode() === UI.SplitWidget.ShowMode.BOTH && !shownTab && !takeFocus) {
      // If panel is already shown, and we are not forcing a specific tab, return.
      return;
    }
    this.clearNetworkItemView();
    if (this.currentRequest) {
      const networkItemView = this.createNetworkItemView(shownTab);
      if (networkItemView && takeFocus) {
        networkItemView.focus();
      }
    }
    this.updateUI();
  }

  hideRequestPanel(): void {
    this.clearNetworkItemView();
    this.splitWidget.hideMain();
    this.updateUI();
  }

  private updateNetworkItemView(): void {
    if (this.splitWidget.showMode() === UI.SplitWidget.ShowMode.BOTH) {
      this.clearNetworkItemView();
      this.createNetworkItemView();
      this.updateUI();
    }
  }

  private clearNetworkItemView(): void {
    if (this.networkItemView) {
      this.networkItemView.detach();
      this.networkItemView = null;
    }
  }
  private createNetworkItemView(initialTab?: NetworkForward.UIRequestLocation.UIRequestTabs): NetworkItemView
      |undefined {
    if (!this.currentRequest) {
      return;
    }
    this.networkItemView = new NetworkItemView(this.currentRequest, this.networkLogView.timeCalculator(), initialTab);
    this.networkItemView.leftToolbar().appendToolbarItem(new UI.Toolbar.ToolbarItem(this.closeButtonElement));
    this.networkItemView.show(this.detailsWidget.element);
    this.splitWidget.showBoth();
    return this.networkItemView;
  }

  private updateUI(): void {
    if (this.detailsWidget) {
      this.detailsWidget.element.classList.toggle(
          'network-details-view-tall-header', this.networkLogLargeRowsSetting.get());
    }
    if (this.networkLogView) {
      this.networkLogView.switchViewMode(!this.splitWidget.isResizable());
    }
  }

  appendApplicableItems(
      this: NetworkPanel, event: Event, contextMenu: UI.ContextMenu.ContextMenu,
      target: SDK.NetworkRequest.NetworkRequest|SDK.Resource.Resource|Workspace.UISourceCode.UISourceCode|
      SDK.TraceObject.RevealableNetworkRequest): void {
    const appendRevealItem = (request: SDK.NetworkRequest.NetworkRequest): void => {
      contextMenu.revealSection().appendItem(
          i18nString(UIStrings.openInNetworkPanel),
          () => UI.ViewManager.ViewManager.instance()
                    .showView('network')
                    .then(this.networkLogView.resetFilter.bind(this.networkLogView))
                    .then(this.revealAndHighlightRequest.bind(this, request)),
          {jslogContext: 'reveal-in-network'});
    };
    const appendRevealItemMissingData = (): void => {
      contextMenu.revealSection().appendItem(i18nString(UIStrings.openInNetworkPanelMissingRequest), () => {}, {
        disabled: true,
        jslogContext: 'reveal-in-network',
      });
    };
    const appendRevealItemAndSelect = (request: SDK.TraceObject.RevealableNetworkRequest): void => {
      contextMenu.revealSection().appendItem(
          i18nString(UIStrings.openInNetworkPanel),
          () => UI.ViewManager.ViewManager.instance()
                    .showView('network')
                    .then(this.networkLogView.resetFilter.bind(this.networkLogView))
                    .then(this.selectAndActivateRequest.bind(
                        this, request.networkRequest, NetworkForward.UIRequestLocation.UIRequestTabs.HEADERS_COMPONENT,
                        /* FilterOptions= */ undefined)),
          {jslogContext: 'timeline.reveal-in-network'});
    };

    if ((event.target as Node).isSelfOrDescendant(this.element)) {
      return;
    }

    if (target instanceof SDK.Resource.Resource) {
      if (target.request) {
        appendRevealItem(target.request);
      } else {
        appendRevealItemMissingData();
      }
      return;
    }
    if (target instanceof Workspace.UISourceCode.UISourceCode) {
      const resource = SDK.ResourceTreeModel.ResourceTreeModel.resourceForURL(target.url());
      if (resource?.request) {
        appendRevealItem(resource.request);
      } else {
        appendRevealItemMissingData();
      }
      return;
    }
    if (target instanceof SDK.TraceObject.RevealableNetworkRequest) {
      appendRevealItemAndSelect(target);
      return;
    }

    if (this.networkItemView && this.networkItemView.isShowing() && this.networkItemView.request() === target) {
      return;
    }

    appendRevealItem(target);
  }

  private onFilmFrameSelected(event: Common.EventTarget.EventTargetEvent<number>): void {
    const timestamp = event.data;
    this.overviewPane.setWindowTimes(0, timestamp);
  }

  private onFilmFrameEnter(event: Common.EventTarget.EventTargetEvent<number>): void {
    const timestamp = event.data;
    this.networkOverview.selectFilmStripFrame(timestamp);
    this.networkLogView.selectFilmStripFrame(timestamp / 1000);
  }

  private onFilmFrameExit(): void {
    this.networkOverview.clearFilmStripFrame();
    this.networkLogView.clearFilmStripFrame();
  }

  private onUpdateRequest(event: Common.EventTarget.EventTargetEvent<{request: SDK.NetworkRequest.NetworkRequest}>):
      void {
    const {request} = event.data;
    this.calculator.updateBoundaries(request);
    // FIXME: Unify all time units across the frontend!
    this.overviewPane.setBounds(
        Trace.Types.Timing.Milli(this.calculator.minimumBoundary() * 1000),
        Trace.Types.Timing.Milli(this.calculator.maximumBoundary() * 1000));
    this.networkOverview.updateRequest(request);
  }

  resolveLocation(locationName: string): UI.View.ViewLocation|null {
    if (locationName === 'network-sidebar') {
      return this.sidebarLocation;
    }
    return null;
  }
}

export class RequestRevealer implements Common.Revealer.Revealer<SDK.NetworkRequest.NetworkRequest> {
  reveal(request: SDK.NetworkRequest.NetworkRequest): Promise<void> {
    const panel = NetworkPanel.instance();
    return UI.ViewManager.ViewManager.instance().showView('network').then(
        panel.revealAndHighlightRequest.bind(panel, request));
  }
}

export class RequestIdRevealer implements Common.Revealer.Revealer<NetworkForward.NetworkRequestId.NetworkRequestId> {
  reveal(requestId: NetworkForward.NetworkRequestId.NetworkRequestId): Promise<void> {
    const panel = NetworkPanel.instance();
    return UI.ViewManager.ViewManager.instance().showView('network').then(
        panel.revealAndHighlightRequestWithId.bind(panel, requestId));
  }
}

export class NetworkLogWithFilterRevealer implements
    Common.Revealer
        .Revealer<Extensions.ExtensionServer.RevealableNetworkRequestFilter|NetworkForward.UIFilter.UIRequestFilter> {
  reveal(request: Extensions.ExtensionServer.RevealableNetworkRequestFilter|
         NetworkForward.UIFilter.UIRequestFilter): Promise<void> {
    if ('filters' in request) {
      return NetworkPanel.revealAndFilter(request.filters);
    }
    return NetworkPanel.revealAndFilter(request.filter ? [{filterType: null, filterValue: request.filter}] : []);
  }
}

export class FilmStripRecorder implements Trace.TracingManager.TracingManagerClient {
  private tracingManager: Trace.TracingManager.TracingManager|null;
  private resourceTreeModel: SDK.ResourceTreeModel.ResourceTreeModel|null;
  private readonly timeCalculator: NetworkTimeCalculator;
  private readonly filmStripView: PerfUI.FilmStripView.FilmStripView;
  private callback: ((filmStrip: Trace.Extras.FilmStrip.Data) => void)|null;
  // Used to fetch screenshots of the page load and show them in the panel.
  #traceEngine: Trace.TraceModel.Model;
  #collectedTraceEvents: Trace.Types.Events.Event[] = [];

  constructor(timeCalculator: NetworkTimeCalculator, filmStripView: PerfUI.FilmStripView.FilmStripView) {
    this.#traceEngine = Trace.TraceModel.Model.createWithSubsetOfHandlers({
      Screenshots: Trace.Handlers.ModelHandlers.Screenshots,
    });

    this.tracingManager = null;
    this.resourceTreeModel = null;
    this.timeCalculator = timeCalculator;
    this.filmStripView = filmStripView;
    this.callback = null;
  }

  traceEventsCollected(events: Trace.Types.Events.Event[]): void {
    this.#collectedTraceEvents.push(...events);
  }

  async tracingComplete(): Promise<void> {
    if (!this.tracingManager) {
      return;
    }
    this.tracingManager = null;
    await this.#traceEngine.parse(this.#collectedTraceEvents);

    const data = this.#traceEngine.parsedTrace(this.#traceEngine.size() - 1) as
        Trace.Extras.FilmStrip.HandlerDataWithScreenshots;
    if (!data) {
      return;
    }
    const zeroTimeInSeconds = Trace.Types.Timing.Seconds(this.timeCalculator.minimumBoundary());
    const filmStrip =
        Trace.Extras.FilmStrip.fromParsedTrace(data, Trace.Helpers.Timing.secondsToMicro(zeroTimeInSeconds));

    if (this.callback) {
      this.callback(filmStrip);
    }
    this.callback = null;
    // Now we have created the film strip and stored the data, we need to reset
    // the trace processor so that it is ready to record again if the user
    // refreshes the page.
    this.#traceEngine.resetProcessor();

    if (this.resourceTreeModel) {
      this.resourceTreeModel.resumeReload();
    }
    this.resourceTreeModel = null;
  }

  tracingBufferUsage(): void {
  }

  eventsRetrievalProgress(_progress: number): void {
  }

  startRecording(): void {
    this.#collectedTraceEvents = [];
    this.filmStripView.reset();
    this.filmStripView.setStatusText(i18nString(UIStrings.recordingFrames));
    const tracingManager =
        SDK.TargetManager.TargetManager.instance().scopeTarget()?.model(Trace.TracingManager.TracingManager);
    if (this.tracingManager || !tracingManager) {
      return;
    }

    this.tracingManager = tracingManager;
    this.resourceTreeModel = this.tracingManager.target().model(SDK.ResourceTreeModel.ResourceTreeModel);
    void this.tracingManager.start(this, '-*,disabled-by-default-devtools.screenshot', '');

    Host.userMetrics.actionTaken(Host.UserMetrics.Action.FilmStripStartedRecording);
  }

  isRecording(): boolean {
    return Boolean(this.tracingManager);
  }

  stopRecording(callback: (filmStrip: Trace.Extras.FilmStrip.Data) => void): void {
    if (!this.tracingManager) {
      return;
    }

    this.tracingManager.stop();
    if (this.resourceTreeModel) {
      this.resourceTreeModel.suspendReload();
    }
    this.callback = callback;
    this.filmStripView.setStatusText(i18nString(UIStrings.fetchingFrames));
  }
}

export class ActionDelegate implements UI.ActionRegistration.ActionDelegate {
  handleAction(context: UI.Context.Context, actionId: string): boolean {
    const panel = context.flavor(NetworkPanel);
    if (panel === null) {
      return false;
    }
    switch (actionId) {
      case 'network.toggle-recording': {
        panel.toggleRecord(!panel.recordLogSetting.get());
        return true;
      }
      case 'network.hide-request-details': {
        if (!panel.networkItemView) {
          return false;
        }
        panel.hideRequestPanel();
        panel.networkLogView.resetFocus();
        return true;
      }
      case 'network.search': {
        const selection = UI.InspectorView.InspectorView.instance().element.window().getSelection();
        if (!selection) {
          return false;
        }
        let queryCandidate = '';
        if (selection.rangeCount) {
          queryCandidate = selection.toString().replace(/\r?\n.*/, '');
        }
        void SearchNetworkView.openSearch(queryCandidate);
        return true;
      }
      case 'network.clear': {
        Logs.NetworkLog.NetworkLog.instance().reset(true);
        return true;
      }
    }
    return false;
  }
}

export class RequestLocationRevealer implements
    Common.Revealer.Revealer<NetworkForward.UIRequestLocation.UIRequestLocation> {
  async reveal(location: NetworkForward.UIRequestLocation.UIRequestLocation): Promise<void> {
    const view =
        await NetworkPanel.instance().selectAndActivateRequest(location.request, location.tab, location.filterOptions);
    if (!view) {
      return;
    }
    if (location.searchMatch) {
      const {lineNumber, columnNumber, matchLength} = location.searchMatch;
      const revealPosition = {
        from: {lineNumber, columnNumber},
        to: {lineNumber, columnNumber: columnNumber + matchLength},
      };
      await view.revealResponseBody(revealPosition);
    }
    if (location.header) {
      view.revealHeader(location.header.section, location.header.header?.name);
    }
  }
}

let searchNetworkViewInstance: SearchNetworkView;

export class SearchNetworkView extends Search.SearchView.SearchView {
  private constructor() {
    super('network', new Common.Throttler.Throttler(/* timeoutMs */ 200));
  }

  static instance(opts: {
    forceNew: boolean|null,
  } = {forceNew: null}): SearchNetworkView {
    const {forceNew} = opts;
    if (!searchNetworkViewInstance || forceNew) {
      searchNetworkViewInstance = new SearchNetworkView();
    }

    return searchNetworkViewInstance;
  }

  static async openSearch(query: string, searchImmediately?: boolean): Promise<Search.SearchView.SearchView> {
    await UI.ViewManager.ViewManager.instance().showView('network.search-network-tab');
    const searchView = SearchNetworkView.instance();
    searchView.toggle(query, Boolean(searchImmediately));
    return searchView;
  }

  override createScope(): Search.SearchScope.SearchScope {
    return new NetworkSearchScope(Logs.NetworkLog.NetworkLog.instance());
  }
}<|MERGE_RESOLUTION|>--- conflicted
+++ resolved
@@ -274,11 +274,15 @@
         UI.SettingsUI.createSettingCheckbox(
             i18nString(UIStrings.showOverview), this.networkLogShowOverviewSetting,
             i18nString(UIStrings.showOverviewOfNetworkRequests)),
-        UI.SettingsUI.createSettingCheckbox(
-            i18nString(UIStrings.captureScreenshots), this.networkRecordFilmStripSetting,
-            i18nString(UIStrings.captureScreenshotsWhenLoadingA)),
-
     );
+    // [RN] Disable capture screenshots toggle
+    if (!this.isReactNative) {
+      settingsPane.append(
+          UI.SettingsUI.createSettingCheckbox(
+              i18nString(UIStrings.captureScreenshots), this.networkRecordFilmStripSetting,
+              i18nString(UIStrings.captureScreenshotsWhenLoadingA)),
+      );
+    }
     this.showSettingsPaneSetting =
         Common.Settings.Settings.instance().createSetting('network-show-settings-toolbar', false);
     settingsPane.classList.toggle('hidden', !this.showSettingsPaneSetting.get());
@@ -462,7 +466,6 @@
     this.panelToolbar.appendToolbarItem(new UI.Toolbar.ToolbarSettingCheckbox(
         this.preserveLogSetting, i18nString(UIStrings.doNotClearLogOnPageReload), i18nString(UIStrings.preserveLog)));
 
-<<<<<<< HEAD
     // [RN] Disable cache and network conditions
     if (!this.isReactNative) {
       this.panelToolbar.appendSeparator();
@@ -475,27 +478,11 @@
 
       const networkConditionsButton = new UI.Toolbar.ToolbarButton(
           i18nString(UIStrings.moreNetworkConditions), 'network-settings', undefined, 'network-conditions');
-      networkConditionsButton.addEventListener(UI.Toolbar.ToolbarButton.Events.Click, () => {
+      networkConditionsButton.addEventListener(UI.Toolbar.ToolbarButton.Events.CLICK, () => {
         void UI.ViewManager.ViewManager.instance().showView('network.config');
       }, this);
       this.panelToolbar.appendToolbarItem(networkConditionsButton);
     }
-=======
-    this.panelToolbar.appendSeparator();
-    const disableCacheCheckbox = new UI.Toolbar.ToolbarSettingCheckbox(
-        Common.Settings.Settings.instance().moduleSetting('cache-disabled'),
-        i18nString(UIStrings.disableCacheWhileDevtoolsIsOpen), i18nString(UIStrings.disableCache));
-    this.panelToolbar.appendToolbarItem(disableCacheCheckbox);
-
-    this.panelToolbar.appendToolbarItem(this.throttlingSelect);
-
-    const networkConditionsButton = new UI.Toolbar.ToolbarButton(
-        i18nString(UIStrings.moreNetworkConditions), 'network-settings', undefined, 'network-conditions');
-    networkConditionsButton.addEventListener(UI.Toolbar.ToolbarButton.Events.CLICK, () => {
-      void UI.ViewManager.ViewManager.instance().showView('network.config');
-    }, this);
-    this.panelToolbar.appendToolbarItem(networkConditionsButton);
->>>>>>> 8120d26b
 
     this.rightToolbar.appendToolbarItem(new UI.Toolbar.ToolbarItem(this.progressBarContainer));
     this.rightToolbar.appendSeparator();
@@ -503,28 +490,6 @@
         this.showSettingsPaneSetting, 'gear', i18nString(UIStrings.networkSettings), 'gear-filled',
         'network-settings'));
 
-<<<<<<< HEAD
-    const settingsToolbarLeft = new UI.Toolbar.Toolbar('', this.settingsPane.element);
-    settingsToolbarLeft.makeVertical();
-    settingsToolbarLeft.appendToolbarItem(new UI.Toolbar.ToolbarSettingCheckbox(
-        this.networkLogLargeRowsSetting, i18nString(UIStrings.showMoreInformationInRequestRows),
-        i18nString(UIStrings.useLargeRequestRows)));
-    settingsToolbarLeft.appendToolbarItem(new UI.Toolbar.ToolbarSettingCheckbox(
-        this.networkLogShowOverviewSetting, i18nString(UIStrings.showOverviewOfNetworkRequests),
-        i18nString(UIStrings.showOverview)));
-
-    const settingsToolbarRight = new UI.Toolbar.Toolbar('', this.settingsPane.element);
-    settingsToolbarRight.makeVertical();
-    settingsToolbarRight.appendToolbarItem(new UI.Toolbar.ToolbarSettingCheckbox(
-        Common.Settings.Settings.instance().moduleSetting('network.group-by-frame'),
-        i18nString(UIStrings.groupRequestsByTopLevelRequest), i18nString(UIStrings.groupByFrame)));
-    // [RN] Disable capture screenshots toggle
-    if (!this.isReactNative) {
-      settingsToolbarRight.appendToolbarItem(new UI.Toolbar.ToolbarSettingCheckbox(
-          this.networkRecordFilmStripSetting, i18nString(UIStrings.captureScreenshotsWhenLoadingA),
-          i18nString(UIStrings.captureScreenshots)));
-    }
-=======
     const exportHarContextMenu = (contextMenu: UI.ContextMenu.ContextMenu): void => {
       contextMenu.defaultSection().appendItem(
           i18nString(UIStrings.exportHarSanitized),
@@ -537,7 +502,6 @@
           {jslogContext: 'export-har-with-sensitive-data'},
       );
     };
->>>>>>> 8120d26b
 
     this.panelToolbar.appendSeparator();
     const importHarButton =
