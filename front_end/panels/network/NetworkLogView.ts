--- conflicted
+++ resolved
@@ -527,16 +527,13 @@
       filterBar: UI.FilterBar.FilterBar, progressBarContainer: Element,
       networkLogLargeRowsSetting: Common.Settings.Setting<boolean>) {
     super();
-<<<<<<< HEAD
 
     // [RN] Used to scope down available features for React Native targets
     this.isReactNative = Root.Runtime.experiments.isEnabled(
       Root.Runtime.ExperimentName.REACT_NATIVE_SPECIFIC_UI,
     );
 
-=======
     this.registerRequiredCSS(networkLogViewStyles);
->>>>>>> 4a53cbe7
     this.setMinimumSize(50, 64);
 
     this.element.id = 'network-container';
@@ -612,28 +609,18 @@
     filterBar.addFilter(this.invertFilterUI);
     filterBar.addDivider();
 
-<<<<<<< HEAD
-    const filterItems = Object.entries(
-      this.isReactNative
-        ? Common.ResourceType.resourceCategoriesReactNative
-        : Common.ResourceType.resourceCategories
-    ).map(([key, category]) => ({
-      name: category.title(),
-      label: () => category.shortTitle(),
-      title: category.title(),
-      jslogContext:
-          Platform.StringUtilities.toKebabCase(key),
-    }));
-=======
     const filterItems =
-        Object.entries(Common.ResourceType.resourceCategories).map(([key, category]) => ({
-                                                                     name: category.name,
-                                                                     label: () => category.shortTitle(),
-                                                                     title: category.title(),
-                                                                     jslogContext:
-                                                                         Platform.StringUtilities.toKebabCase(key),
-                                                                   }));
->>>>>>> 4a53cbe7
+        Object.entries(
+          this.isReactNative
+            ? Common.ResourceType.resourceCategoriesReactNative
+            : Common.ResourceType.resourceCategories
+        ).map(([key, category]) => ({
+                                      name: category.name,
+                                      label: () => category.shortTitle(),
+                                      title: category.title(),
+                                      jslogContext:
+                                          Platform.StringUtilities.toKebabCase(key),
+                                    }));
 
     if (Root.Runtime.experiments.isEnabled(Root.Runtime.ExperimentName.NETWORK_PANEL_FILTER_BAR_REDESIGN)) {
       this.moreFiltersDropDownUI = new MoreFiltersDropDownUI();
@@ -654,25 +641,15 @@
       UI.Tooltip.Tooltip.install(this.dataURLFilterUI.element(), i18nString(UIStrings.hidesDataAndBlobUrls));
       filterBar.addFilter(this.dataURLFilterUI);
 
-<<<<<<< HEAD
       if (!this.isReactNative) {
         this.hideChromeExtensionsUI = new UI.FilterBar.CheckboxFilterUI(
             'chrome-extension', i18nString(UIStrings.chromeExtensions), true, this.networkHideChromeExtensions,
             'hide-extension-urls');
         this.hideChromeExtensionsUI.addEventListener(
-          UI.FilterBar.FilterUIEvents.FilterChanged, this.filterChanged.bind(this), this);
-          UI.Tooltip.Tooltip.install(this.hideChromeExtensionsUI.element(), i18nString(UIStrings.hideChromeExtension));
-          filterBar.addFilter(this.hideChromeExtensionsUI);
-      }
-=======
-      this.hideChromeExtensionsUI = new UI.FilterBar.CheckboxFilterUI(
-          'chrome-extension', i18nString(UIStrings.chromeExtensions), true, this.networkHideChromeExtensions,
-          'hide-extension-urls');
-      this.hideChromeExtensionsUI.addEventListener(
-          UI.FilterBar.FilterUIEvents.FILTER_CHANGED, this.filterChanged.bind(this), this);
-      UI.Tooltip.Tooltip.install(this.hideChromeExtensionsUI.element(), i18nString(UIStrings.hideChromeExtension));
-      filterBar.addFilter(this.hideChromeExtensionsUI);
->>>>>>> 4a53cbe7
+            UI.FilterBar.FilterUIEvents.FILTER_CHANGED, this.filterChanged.bind(this), this);
+        UI.Tooltip.Tooltip.install(this.hideChromeExtensionsUI.element(), i18nString(UIStrings.hideChromeExtension));
+        filterBar.addFilter(this.hideChromeExtensionsUI);
+      }
 
       this.resourceCategoryFilterUI =
           new UI.FilterBar.NamedBitSetFilterUI(filterItems, this.networkResourceTypeFiltersSetting);
@@ -681,27 +658,16 @@
           UI.FilterBar.FilterUIEvents.FILTER_CHANGED, this.filterChanged.bind(this), this);
       filterBar.addFilter(this.resourceCategoryFilterUI);
 
-<<<<<<< HEAD
       if (!this.isReactNative) {
         this.onlyBlockedResponseCookiesFilterUI = new UI.FilterBar.CheckboxFilterUI(
             'only-show-blocked-cookies', i18nString(UIStrings.hasBlockedCookies), true,
             this.networkShowBlockedCookiesOnlySetting, 'only-show-blocked-cookies');
         this.onlyBlockedResponseCookiesFilterUI.addEventListener(
-            UI.FilterBar.FilterUIEvents.FilterChanged, this.filterChanged.bind(this), this);
+            UI.FilterBar.FilterUIEvents.FILTER_CHANGED, this.filterChanged.bind(this), this);
         UI.Tooltip.Tooltip.install(
             this.onlyBlockedResponseCookiesFilterUI.element(), i18nString(UIStrings.onlyShowRequestsWithBlockedCookies));
         filterBar.addFilter(this.onlyBlockedResponseCookiesFilterUI);
       }
-=======
-      this.onlyBlockedResponseCookiesFilterUI = new UI.FilterBar.CheckboxFilterUI(
-          'only-show-blocked-cookies', i18nString(UIStrings.hasBlockedCookies), true,
-          this.networkShowBlockedCookiesOnlySetting, 'only-show-blocked-cookies');
-      this.onlyBlockedResponseCookiesFilterUI.addEventListener(
-          UI.FilterBar.FilterUIEvents.FILTER_CHANGED, this.filterChanged.bind(this), this);
-      UI.Tooltip.Tooltip.install(
-          this.onlyBlockedResponseCookiesFilterUI.element(), i18nString(UIStrings.onlyShowRequestsWithBlockedCookies));
-      filterBar.addFilter(this.onlyBlockedResponseCookiesFilterUI);
->>>>>>> 4a53cbe7
 
       this.onlyBlockedRequestsUI = new UI.FilterBar.CheckboxFilterUI(
           'only-show-blocked-requests', i18nString(UIStrings.blockedRequests), true,
@@ -711,27 +677,16 @@
       UI.Tooltip.Tooltip.install(this.onlyBlockedRequestsUI.element(), i18nString(UIStrings.onlyShowBlockedRequests));
       filterBar.addFilter(this.onlyBlockedRequestsUI);
 
-<<<<<<< HEAD
       if (!this.isReactNative) {
         this.onlyThirdPartyFilterUI = new UI.FilterBar.CheckboxFilterUI(
             'only-show-third-party', i18nString(UIStrings.thirdParty), true, this.networkOnlyThirdPartySetting,
             'only-show-third-party');
         this.onlyThirdPartyFilterUI.addEventListener(
-            UI.FilterBar.FilterUIEvents.FilterChanged, this.filterChanged.bind(this), this);
+            UI.FilterBar.FilterUIEvents.FILTER_CHANGED, this.filterChanged.bind(this), this);
         UI.Tooltip.Tooltip.install(
             this.onlyThirdPartyFilterUI.element(), i18nString(UIStrings.onlyShowThirdPartyRequests));
         filterBar.addFilter(this.onlyThirdPartyFilterUI);
       }
-=======
-      this.onlyThirdPartyFilterUI = new UI.FilterBar.CheckboxFilterUI(
-          'only-show-third-party', i18nString(UIStrings.thirdParty), true, this.networkOnlyThirdPartySetting,
-          'only-show-third-party');
-      this.onlyThirdPartyFilterUI.addEventListener(
-          UI.FilterBar.FilterUIEvents.FILTER_CHANGED, this.filterChanged.bind(this), this);
-      UI.Tooltip.Tooltip.install(
-          this.onlyThirdPartyFilterUI.element(), i18nString(UIStrings.onlyShowThirdPartyRequests));
-      filterBar.addFilter(this.onlyThirdPartyFilterUI);
->>>>>>> 4a53cbe7
     }
 
     this.filterParser = new TextUtils.TextUtils.FilterParser(searchKeys);
@@ -2729,11 +2684,7 @@
   private contextMenu?: UI.ContextMenu.ContextMenu;
   private activeFiltersCount: HTMLElement;
   private activeFiltersCountAdorner: Adorners.Adorner.Adorner;
-<<<<<<< HEAD
-  private hasChanged = false;
   private readonly isReactNative: boolean = false;
-=======
->>>>>>> 4a53cbe7
 
   constructor() {
     super();
@@ -2796,20 +2747,18 @@
           tooltip: i18nString(UIStrings.hidesDataAndBlobUrls),
           jslogContext: 'hide-data-urls',
         });
-<<<<<<< HEAD
     if (!this.isReactNative) {
-      this.contextMenu.defaultSection().appendCheckboxItem(
-          i18nString(UIStrings.chromeExtensions),
-          () => this.networkHideChromeExtensionsSetting.set(!this.networkHideChromeExtensionsSetting.get()), {
-            checked: this.networkHideChromeExtensionsSetting.get(),
-            tooltip: i18nString(UIStrings.hideChromeExtension),
-            jslogContext: 'hide-extension-urls',
-          });
-      this.contextMenu.defaultSection().appendSeparator();
-    }
-
+      contextMenu.defaultSection().appendCheckboxItem(
+        i18nString(UIStrings.chromeExtensions),
+        () => this.networkHideChromeExtensionsSetting.set(!this.networkHideChromeExtensionsSetting.get()), {
+          checked: this.networkHideChromeExtensionsSetting.get(),
+          tooltip: i18nString(UIStrings.hideChromeExtension),
+          jslogContext: 'hide-extension-urls',
+        });
+        contextMenu.defaultSection().appendSeparator();
+    }
     if (!this.isReactNative) {
-      this.contextMenu.defaultSection().appendCheckboxItem(
+      contextMenu.defaultSection().appendCheckboxItem(
           i18nString(UIStrings.hasBlockedCookies),
           () => this.networkShowBlockedCookiesOnlySetting.set(!this.networkShowBlockedCookiesOnlySetting.get()), {
             checked: this.networkShowBlockedCookiesOnlySetting.get(),
@@ -2817,35 +2766,15 @@
             jslogContext: 'only-blocked-response-cookies',
           });
     }
-    this.contextMenu.defaultSection().appendCheckboxItem(
-=======
     contextMenu.defaultSection().appendCheckboxItem(
-        i18nString(UIStrings.chromeExtensions),
-        () => this.networkHideChromeExtensionsSetting.set(!this.networkHideChromeExtensionsSetting.get()), {
-          checked: this.networkHideChromeExtensionsSetting.get(),
-          tooltip: i18nString(UIStrings.hideChromeExtension),
-          jslogContext: 'hide-extension-urls',
-        });
-    contextMenu.defaultSection().appendSeparator();
-
-    contextMenu.defaultSection().appendCheckboxItem(
-        i18nString(UIStrings.hasBlockedCookies),
-        () => this.networkShowBlockedCookiesOnlySetting.set(!this.networkShowBlockedCookiesOnlySetting.get()), {
-          checked: this.networkShowBlockedCookiesOnlySetting.get(),
-          tooltip: i18nString(UIStrings.onlyShowRequestsWithBlockedCookies),
-          jslogContext: 'only-blocked-response-cookies',
-        });
-    contextMenu.defaultSection().appendCheckboxItem(
->>>>>>> 4a53cbe7
         i18nString(UIStrings.blockedRequests),
         () => this.networkOnlyBlockedRequestsSetting.set(!this.networkOnlyBlockedRequestsSetting.get()), {
           checked: this.networkOnlyBlockedRequestsSetting.get(),
           tooltip: i18nString(UIStrings.onlyShowBlockedRequests),
           jslogContext: 'only-blocked-requests',
         });
-<<<<<<< HEAD
     if (!this.isReactNative) {
-      this.contextMenu.defaultSection().appendCheckboxItem(
+      contextMenu.defaultSection().appendCheckboxItem(
           i18nString(UIStrings.thirdParty),
           () => this.networkOnlyThirdPartySetting.set(!this.networkOnlyThirdPartySetting.get()), {
             checked: this.networkOnlyThirdPartySetting.get(),
@@ -2853,17 +2782,6 @@
             jslogContext: 'only-3rd-party-requests',
           });
     }
-
-    void this.contextMenu.show();
-=======
-    contextMenu.defaultSection().appendCheckboxItem(
-        i18nString(UIStrings.thirdParty),
-        () => this.networkOnlyThirdPartySetting.set(!this.networkOnlyThirdPartySetting.get()), {
-          checked: this.networkOnlyThirdPartySetting.get(),
-          tooltip: i18nString(UIStrings.onlyShowThirdPartyRequests),
-          jslogContext: 'only-3rd-party-requests',
-        });
->>>>>>> 4a53cbe7
   }
 
   selectedFilters(): string[] {
