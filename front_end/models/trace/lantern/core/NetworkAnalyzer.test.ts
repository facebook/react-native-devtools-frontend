// Copyright 2024 The Chromium Authors. All rights reserved.
// Use of this source code is governed by a BSD-style license that can be
// found in the LICENSE file.

import {TraceLoader} from '../../../../testing/TraceLoader.js';
import * as Trace from '../../trace.js';
import * as Lantern from '../lantern.js';
<<<<<<< HEAD
import {loadTrace, runTraceEngine} from '../testing/testing.js';
import {initializeGlobalVars} from '../../../../testing/EnvironmentHelpers.js';
=======
import {runTrace, toLanternTrace} from '../testing/testing.js';
>>>>>>> 4a53cbe7

const {NetworkAnalyzer} = Lantern.Core;

async function createRequests(trace: Lantern.Types.Trace) {
  const parsedTrace = await runTrace(trace);
  return Trace.LanternComputationData.createNetworkRequests(trace, parsedTrace);
}

describe('NetworkAnalyzer', () => {
  let trace: Lantern.Types.Trace;
  let traceWithRedirect: Lantern.Types.Trace;
  before(async function() {
<<<<<<< HEAD
    // [RN] This will register required REACT_NATIVE_SPECIFIC_UI experiment.
    await initializeGlobalVars();
    trace = await loadTrace(this, 'lantern/paul/trace.json.gz');
    traceWithRedirect = await loadTrace(this, 'lantern/redirect/trace.json.gz');
=======
    trace = toLanternTrace(await TraceLoader.rawEvents(this, 'lantern/paul/trace.json.gz'));
    traceWithRedirect = toLanternTrace(await TraceLoader.rawEvents(this, 'lantern/redirect/trace.json.gz'));
>>>>>>> 4a53cbe7
  });

  let recordId = 1;

  function createRecord(opts: {
    // Real request ids are strings but we take a number here to make test
    // setup easier.
    requestId?: number,
    connectionId?: number,
    connectionReused?: boolean,
    url?: string,
    networkRequestTime?: number,
    networkEndTime?: number,
    protocol?: string,
    transferSize?: number,
    resourceType?: string,
    timing?: {connectStart?: number, connectEnd?: number, sendStart?: number, receiveHeadersEnd?: number},
  }): Trace.Lantern.Types.NetworkRequest {
    const url = opts.url || 'https://example.com';
    if (opts.networkRequestTime) {
      opts.networkRequestTime *= 1000;
    }
    if (opts.networkEndTime) {
      opts.networkEndTime *= 1000;
    }
    const requestId = opts.requestId ? String(opts.requestId) : String(recordId++);
    delete opts.requestId;

    return Object.assign(
               {
                 url,
                 requestId,
                 connectionId: 0,
                 connectionReused: false,
                 networkRequestTime: 10,
                 networkEndTime: 10,
                 transferSize: 10000,
                 protocol: opts.protocol || 'http/1.1',
                 parsedURL: {scheme: url.match(/https?/)?.[0], securityOrigin: url.match(/.*\.com/)?.[0]},
                 timing: opts.timing || null,
               },
               opts,
               ) as unknown as Trace.Lantern.Types.NetworkRequest;
  }

  beforeEach(() => {
    recordId = 1;
  });

  function assertCloseEnough(valueA: number, valueB: number, threshold = 1) {
    const message = `${valueA} was not close enough to ${valueB}`;
    assert.isOk(Math.abs(valueA - valueB) < threshold, message);
  }

  describe('#estimateIfConnectionWasReused', () => {
    it('should use built-in value when trustworthy', () => {
      const records = [
        createRecord({requestId: 1, connectionId: 1, connectionReused: false}),
        createRecord({requestId: 2, connectionId: 1, connectionReused: true}),
        createRecord({requestId: 3, connectionId: 2, connectionReused: false}),
        createRecord({requestId: 4, connectionId: 3, connectionReused: false}),
        createRecord({requestId: 5, connectionId: 2, connectionReused: true}),
      ];

      // the `records` are not "full" NetworkRequest items but they are good enough for this test.
      const result =
          NetworkAnalyzer.estimateIfConnectionWasReused(records as unknown as Trace.Lantern.Types.NetworkRequest[]);
      const expected = new Map([['1', false], ['2', true], ['3', false], ['4', false], ['5', true]]);
      assert.deepEqual(result, expected);
    });

    it('should estimate values when not trustworthy (duplicate IDs)', () => {
      const records = [
        createRecord({requestId: 1, networkRequestTime: 0, networkEndTime: 15}),
        createRecord({requestId: 2, networkRequestTime: 10, networkEndTime: 25}),
        createRecord({requestId: 3, networkRequestTime: 20, networkEndTime: 40}),
        createRecord({requestId: 4, networkRequestTime: 30, networkEndTime: 40}),
      ];

      const result =
          NetworkAnalyzer.estimateIfConnectionWasReused(records as unknown as Trace.Lantern.Types.NetworkRequest[]);
      const expected = new Map([['1', false], ['2', false], ['3', true], ['4', true]]);
      assert.deepEqual(result, expected);
    });

    it('should estimate values when not trustworthy (connectionReused nonsense)', () => {
      const records = [
        createRecord({
          requestId: 1,
          connectionId: 1,
          connectionReused: true,
          networkRequestTime: 0,
          networkEndTime: 15,
        }),
        createRecord({
          requestId: 2,
          connectionId: 1,
          connectionReused: true,
          networkRequestTime: 10,
          networkEndTime: 25,
        }),
        createRecord({
          requestId: 3,
          connectionId: 1,
          connectionReused: true,
          networkRequestTime: 20,
          networkEndTime: 40,
        }),
        createRecord({
          requestId: 4,
          connectionId: 2,
          connectionReused: false,
          networkRequestTime: 30,
          networkEndTime: 40,
        }),
      ];

      const result =
          NetworkAnalyzer.estimateIfConnectionWasReused(records as unknown as Trace.Lantern.Types.NetworkRequest[]);
      const expected = new Map([['1', false], ['2', false], ['3', true], ['4', true]]);
      assert.deepEqual(result, expected);
    });

    it('should estimate with earliest allowed reuse', () => {
      const records = [
        createRecord({requestId: 1, networkRequestTime: 0, networkEndTime: 40}),
        createRecord({requestId: 2, networkRequestTime: 10, networkEndTime: 15}),
        createRecord({requestId: 3, networkRequestTime: 20, networkEndTime: 30}),
        createRecord({requestId: 4, networkRequestTime: 35, networkEndTime: 40}),
      ];

      const result =
          NetworkAnalyzer.estimateIfConnectionWasReused(records as unknown as Trace.Lantern.Types.NetworkRequest[]);
      const expected = new Map([['1', false], ['2', false], ['3', true], ['4', true]]);
      assert.deepEqual(result, expected);
    });

    it('should work on a real trace', async () => {
      const requests = await createRequests(trace);
      const result = NetworkAnalyzer.estimateIfConnectionWasReused(requests);
      const distinctConnections = Array.from(result.values()).filter(item => !item).length;
      assert.strictEqual(result.size, 25);
      assert.strictEqual(distinctConnections, 9);
    });
  });

  describe('#estimateRTTByOrigin', () => {
    it('should infer from tcp timing when available', () => {
      const timing = {connectStart: 0, connectEnd: 99};
      const request = createRecord({networkRequestTime: 0, networkEndTime: 1, timing});
      const result = NetworkAnalyzer.estimateRTTByOrigin([request]);
      const expected = {min: 99, max: 99, avg: 99, median: 99};
      assert.deepEqual(result.get('https://example.com'), expected);
    });

    it('should infer only one estimate if tcp and ssl start times are equal', () => {
      const timing = {connectStart: 0, connectEnd: 99, sslStart: 0, sslEnd: 99};
      const request = createRecord({networkRequestTime: 0, networkEndTime: 1, timing});
      const result = NetworkAnalyzer.estimateRTTByOrigin([request]);
      const expected = {min: 99, max: 99, avg: 99, median: 99};
      assert.deepEqual(result.get('https://example.com'), expected);
    });

    it('should infer from tcp and ssl timing when available', () => {
      const timing = {connectStart: 0, connectEnd: 99, sslStart: 50, sslEnd: 99};
      const request = createRecord({networkRequestTime: 0, networkEndTime: 1, timing});
      const result = NetworkAnalyzer.estimateRTTByOrigin([request]);
      const expected = {min: 49, max: 50, avg: 49.5, median: 49.5};
      assert.deepEqual(result.get('https://example.com'), expected);
    });

    it('should infer from connection timing when available for h3 (one estimate)', () => {
      const timing = {connectStart: 0, connectEnd: 99, sslStart: 1, sslEnd: 99};
      const request = createRecord({networkRequestTime: 0, networkEndTime: 1, timing, protocol: 'h3'});
      const result = NetworkAnalyzer.estimateRTTByOrigin([request]);
      const expected = {min: 99, max: 99, avg: 99, median: 99};
      assert.deepEqual(result.get('https://example.com'), expected);
    });

    it('should infer from sendStart when available', () => {
      const timing = {sendStart: 150};
      // this request took 150ms before Chrome could send the request
      // i.e. DNS (maybe) + queuing (maybe) + TCP handshake took ~100ms
      // 150ms / 3 round trips ~= 50ms RTT
      const request = createRecord({networkRequestTime: 0, networkEndTime: 1, timing});
      const result = NetworkAnalyzer.estimateRTTByOrigin([request], {coarseEstimateMultiplier: 1});
      const expected = {min: 50, max: 50, avg: 50, median: 50};
      assert.deepEqual(result.get('https://example.com'), expected);
    });

    it('should infer from download timing when available', () => {
      const timing = {receiveHeadersEnd: 100};
      // this request took 1000ms after the first byte was received to download the payload
      // i.e. it took at least one full additional roundtrip after first byte to download the rest
      // 1000ms / 1 round trip ~= 1000ms RTT
      const request = createRecord({networkRequestTime: 0, networkEndTime: 1.1, transferSize: 28 * 1024, timing});
      const result = NetworkAnalyzer.estimateRTTByOrigin([request], {
        coarseEstimateMultiplier: 1,
        useHeadersEndEstimates: false,
      });
      const expected = {min: 1000, max: 1000, avg: 1000, median: 1000};
      assert.deepEqual(result.get('https://example.com'), expected);
    });

    it('should infer from TTFB when available', () => {
      const timing = {receiveHeadersEnd: 1000};
      const request = createRecord({networkRequestTime: 0, networkEndTime: 1, timing, resourceType: 'Other'});
      const result = NetworkAnalyzer.estimateRTTByOrigin([request], {
        coarseEstimateMultiplier: 1,
      });

      // this request's TTFB was 1000ms, it used SSL and was a fresh connection requiring a handshake
      // which needs ~4 RTs. We don't know its resource type so it'll be assumed that 40% of it was
      // server response time.
      // 600 ms / 4 = 150ms
      const expected = {min: 150, max: 150, avg: 150, median: 150};
      assert.deepEqual(result.get('https://example.com'), expected);
    });

    it('should use coarse estimates on a per-origin basis', () => {
      const records = [
        createRecord({url: 'https://example.com', timing: {connectStart: 1, connectEnd: 100, sendStart: 150}}),
        createRecord({url: 'https://example2.com', timing: {sendStart: 150}}),
      ];
      const result = NetworkAnalyzer.estimateRTTByOrigin(records);
      assert.deepEqual(result.get('https://example.com'), {min: 99, max: 99, avg: 99, median: 99});
      assert.deepEqual(result.get('https://example2.com'), {min: 15, max: 15, avg: 15, median: 15});
    });

    it('should handle untrustworthy connection information', () => {
      const timing = {sendStart: 150};
      const recordA = createRecord({networkRequestTime: 0, networkEndTime: 1, timing, connectionReused: true});
      const recordB = createRecord({
        networkRequestTime: 0,
        networkEndTime: 1,
        timing,
        connectionId: 2,
        connectionReused: true,
      });
      const result = NetworkAnalyzer.estimateRTTByOrigin([recordA, recordB], {
        coarseEstimateMultiplier: 1,
      });
      const expected = {min: 50, max: 50, avg: 50, median: 50};
      assert.deepEqual(result.get('https://example.com'), expected);
    });

    it('should work on a real trace', async () => {
      const requests = await createRequests(trace);
      const result = NetworkAnalyzer.estimateRTTByOrigin(requests);
      assertCloseEnough(result.get('https://www.paulirish.com')?.min ?? 0, 10);
      assertCloseEnough(result.get('https://www.googletagmanager.com')?.min ?? 0, 17);
      assertCloseEnough(result.get('https://www.google-analytics.com')?.min ?? 0, 10);
    });

    it('should approximate well with either method', async () => {
      const requests = await createRequests(trace);
      const result = NetworkAnalyzer.estimateRTTByOrigin(requests).get(NetworkAnalyzer.summary);
      const resultApprox = NetworkAnalyzer
                               .estimateRTTByOrigin(requests, {
                                 forceCoarseEstimates: true,
                               })
                               .get(NetworkAnalyzer.summary);
      assert.isOk(result);
      assert.isOk(resultApprox);
      assertCloseEnough(result.min, resultApprox.min, 20);
      assertCloseEnough(result.avg, resultApprox.avg, 30);
      assertCloseEnough(result.median, resultApprox.median, 30);
    });
  });

  describe('#estimateServerResponseTimeByOrigin', () => {
    it('should estimate server response time using ttfb times', () => {
      const timing = {sendEnd: 100, receiveHeadersEnd: 200};
      const request = createRecord({networkRequestTime: 0, networkEndTime: 1, timing});
      const rttByOrigin = new Map([[NetworkAnalyzer.summary, 0]]);
      const result = NetworkAnalyzer.estimateServerResponseTimeByOrigin([request], {rttByOrigin});
      const expected = {min: 100, max: 100, avg: 100, median: 100};
      assert.deepEqual(result.get('https://example.com'), expected);
    });

    it('should subtract out rtt', () => {
      const timing = {sendEnd: 100, receiveHeadersEnd: 200};
      const request = createRecord({networkRequestTime: 0, networkEndTime: 1, timing});
      const rttByOrigin = new Map([[NetworkAnalyzer.summary, 50]]);
      const result = NetworkAnalyzer.estimateServerResponseTimeByOrigin([request], {rttByOrigin});
      const expected = {min: 50, max: 50, avg: 50, median: 50};
      assert.deepEqual(result.get('https://example.com'), expected);
    });

    it('should compute rtts when not provided', () => {
      const timing = {connectStart: 5, connectEnd: 55, sendEnd: 100, receiveHeadersEnd: 200};
      const request = createRecord({networkRequestTime: 0, networkEndTime: 1, timing});
      const result = NetworkAnalyzer.estimateServerResponseTimeByOrigin([request]);
      const expected = {min: 50, max: 50, avg: 50, median: 50};
      assert.deepEqual(result.get('https://example.com'), expected);
    });

    it('should work on a real trace', async () => {
      const requests = await createRequests(trace);
      const result = NetworkAnalyzer.estimateServerResponseTimeByOrigin(requests);
      assertCloseEnough(result.get('https://www.paulirish.com')?.avg ?? 0, 35);
      assertCloseEnough(result.get('https://www.googletagmanager.com')?.avg ?? 0, 8);
      assertCloseEnough(result.get('https://www.google-analytics.com')?.avg ?? 0, 8);
    });

    it('should approximate well with either method', async () => {
      const requests = await createRequests(trace);
      const result = NetworkAnalyzer.estimateServerResponseTimeByOrigin(requests).get(
          NetworkAnalyzer.summary,
      );
      const resultApprox = NetworkAnalyzer
                               .estimateServerResponseTimeByOrigin(requests, {
                                 forceCoarseEstimates: true,
                               })
                               .get(NetworkAnalyzer.summary);
      assert.isOk(result);
      assert.isOk(resultApprox);
      assertCloseEnough(result.min, resultApprox.min, 20);
      assertCloseEnough(result.avg, resultApprox.avg, 30);
      assertCloseEnough(result.median, resultApprox.median, 30);
    });
  });

  describe('#estimateThroughput', () => {
    const estimateThroughput = NetworkAnalyzer.estimateThroughput;

    function createThroughputRecord(responseHeadersEndTimeInS: number, networkEndTimeInS: number, extras: object = {}):
        Trace.Lantern.Types.NetworkRequest {
      return Object.assign(
                 {
                   responseHeadersEndTime: responseHeadersEndTimeInS * 1000,
                   networkEndTime: networkEndTimeInS * 1000,
                   transferSize: 1000,
                   finished: true,
                   failed: false,
                   statusCode: 200,
                   url: 'https://google.com/logo.png',
                   parsedURL: {scheme: 'https'},
                 },
                 extras,
                 ) as unknown as Trace.Lantern.Types.NetworkRequest;
    }

    it('should return null for no/missing records', () => {
      assert.isNull(estimateThroughput([]));
      assert.isNull(estimateThroughput([createThroughputRecord(0, 0, {finished: false})]));
    });

    it('should compute correctly for a basic waterfall', () => {
      const result = estimateThroughput([
        createThroughputRecord(0, 1),
        createThroughputRecord(1, 2),
        createThroughputRecord(2, 6),
      ]);

      assert.strictEqual(result, 500 * 8);
    });

    it('should compute correctly for concurrent requests', () => {
      const result = estimateThroughput([
        createThroughputRecord(0, 1),
        createThroughputRecord(0.5, 1),
      ]);

      assert.strictEqual(result, 2000 * 8);
    });

    it('should compute correctly for gaps', () => {
      const result = estimateThroughput([
        createThroughputRecord(0, 1),
        createThroughputRecord(3, 4),
      ]);

      assert.strictEqual(result, 1000 * 8);
    });

    it('should compute correctly for partially overlapping requests', () => {
      const result = estimateThroughput([
        createThroughputRecord(0, 1),
        createThroughputRecord(0.5, 1.5),
        createThroughputRecord(1.25, 3),
        createThroughputRecord(1.4, 4),
        createThroughputRecord(5, 9),
      ]);

      assert.strictEqual(result, 625 * 8);
    });

    it('should exclude failed records', () => {
      const result = estimateThroughput([
        createThroughputRecord(0, 2),
        createThroughputRecord(3, 4, {failed: true}),
      ]);
      assert.strictEqual(result, 500 * 8);
    });

    it('should exclude cached records', () => {
      const result = estimateThroughput([
        createThroughputRecord(0, 2),
        createThroughputRecord(3, 4, {statusCode: 304}),
      ]);
      assert.strictEqual(result, 500 * 8);
    });

    it('should exclude unfinished records', () => {
      const result = estimateThroughput([
        createThroughputRecord(0, 2),
        createThroughputRecord(3, 4, {finished: false}),
      ]);
      assert.strictEqual(result, 500 * 8);
    });

    it('should exclude data URIs', () => {
      const result = estimateThroughput([
        createThroughputRecord(0, 2),
        createThroughputRecord(3, 4, {parsedURL: {scheme: 'data'}}),
      ]);
      assert.strictEqual(result, 500 * 8);
    });
  });

  describe('#computeRTTAndServerResponseTime', () => {
    it('should work', async () => {
      const requests = await createRequests(trace);
      const result = NetworkAnalyzer.computeRTTAndServerResponseTime(requests);

      expect(result.rtt).to.be.closeTo(0.082, 0.001);
      assert.deepEqual([...result.additionalRttByOrigin.entries()], [
        [
          'https://www.paulirish.com',
          9.788999999999994,
        ],
        [
          'https://www.googletagmanager.com',
          17.21999999999999,
        ],
        [
          'https://fonts.googleapis.com',
          16.816000000000003,
        ],
        [
          'https://fonts.gstatic.com',
          1.6889999999999998,
        ],
        [
          'https://www.google-analytics.com',
          9.924999999999997,
        ],
        [
          'https://paulirish.disqus.com',
          9.000999999999998,
        ],
        [
          'https://firebaseinstallations.googleapis.com',
          0,
        ],
        [
          'https://firebaseremoteconfig.googleapis.com',
          0.1823,
        ],
        [
          '__SUMMARY__',
          0,
        ],
      ]);
    });
  });

  describe('#findMainDocument', () => {
    it('should find the main document', async () => {
      const requests = await createRequests(trace);
      const mainDocument = NetworkAnalyzer.findResourceForUrl(requests, 'https://www.paulirish.com/');
      assert.isOk(mainDocument);
      assert.strictEqual(mainDocument.url, 'https://www.paulirish.com/');
    });

    it('should find the main document if the URL includes a fragment', async () => {
      const requests = await createRequests(trace);
      const mainDocument = NetworkAnalyzer.findResourceForUrl(requests, 'https://www.paulirish.com/#info');
      assert.isOk(mainDocument);
      assert.strictEqual(mainDocument.url, 'https://www.paulirish.com/');
    });
  });

  describe('#resolveRedirects', () => {
    it('should resolve to the same document when no redirect', async () => {
      const requests = await createRequests(trace);
      const mainDocument = NetworkAnalyzer.findResourceForUrl(requests, 'https://www.paulirish.com/');
      assert.isOk(mainDocument);
      const finalDocument = NetworkAnalyzer.resolveRedirects(mainDocument);
      assert.strictEqual(mainDocument.url, finalDocument.url);
      assert.strictEqual(finalDocument.url, 'https://www.paulirish.com/');
    });

    it('should resolve to the final document with redirects', async () => {
      const requests = await createRequests(traceWithRedirect);
      const mainDocument = NetworkAnalyzer.findResourceForUrl(requests, 'http://www.vkontakte.ru/');
      assert.isOk(mainDocument);
      const finalDocument = NetworkAnalyzer.resolveRedirects(mainDocument);
      assert.notEqual(mainDocument.url, finalDocument.url);
      assert.strictEqual(finalDocument.url, 'https://m.vk.com/');
    });
  });
});<|MERGE_RESOLUTION|>--- conflicted
+++ resolved
@@ -5,12 +5,7 @@
 import {TraceLoader} from '../../../../testing/TraceLoader.js';
 import * as Trace from '../../trace.js';
 import * as Lantern from '../lantern.js';
-<<<<<<< HEAD
-import {loadTrace, runTraceEngine} from '../testing/testing.js';
-import {initializeGlobalVars} from '../../../../testing/EnvironmentHelpers.js';
-=======
 import {runTrace, toLanternTrace} from '../testing/testing.js';
->>>>>>> 4a53cbe7
 
 const {NetworkAnalyzer} = Lantern.Core;
 
@@ -23,15 +18,8 @@
   let trace: Lantern.Types.Trace;
   let traceWithRedirect: Lantern.Types.Trace;
   before(async function() {
-<<<<<<< HEAD
-    // [RN] This will register required REACT_NATIVE_SPECIFIC_UI experiment.
-    await initializeGlobalVars();
-    trace = await loadTrace(this, 'lantern/paul/trace.json.gz');
-    traceWithRedirect = await loadTrace(this, 'lantern/redirect/trace.json.gz');
-=======
     trace = toLanternTrace(await TraceLoader.rawEvents(this, 'lantern/paul/trace.json.gz'));
     traceWithRedirect = toLanternTrace(await TraceLoader.rawEvents(this, 'lantern/redirect/trace.json.gz'));
->>>>>>> 4a53cbe7
   });
 
   let recordId = 1;
