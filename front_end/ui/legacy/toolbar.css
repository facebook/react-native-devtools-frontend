--- conflicted
+++ resolved
@@ -39,97 +39,8 @@
   height: var(--toolbar-height);
 }
 
-<<<<<<< HEAD
-@media (forced-colors: active) {
-  .toolbar-button:disabled {
-    opacity: 100%;
-    color: Graytext;
-  }
-
-  .toolbar-item,
-  .toolbar-text {
-    color: ButtonText;
-  }
-
-  .toolbar-button:disabled .toolbar-text {
-    color: Graytext;
-  }
-
-  select.toolbar-item:disabled,
-  select.toolbar-item:disabled + .toolbar-dropdown-arrow {
-    opacity: 100%;
-    color: Graytext;
-  }
-
-  .toolbar-button.toolbar-state-on .toolbar-glyph {
-    forced-color-adjust: none;
-    color: Highlight;
-  }
-
-  .toolbar-button.toolbar-state-on .toolbar-text {
-    forced-color-adjust: none;
-    color: Highlight;
-  }
-
-  :not(.toolbar-render-as-links) .toolbar-button:enabled:hover:not(:active) .toolbar-text,
-  :not(.toolbar-render-as-links) .toolbar-button:enabled:focus:not(:active) .toolbar-text {
-    color: HighlightText;
-  }
-
-  .toolbar-button:disabled devtools-icon {
-    color: GrayText;
-  }
-
-  :not(.toolbar-render-as-links) .toolbar-button:disabled .toolbar-glyph {
-    color: GrayText;
-  }
-
-  .toolbar-button:enabled.hover:not(:active) .toolbar-glyph {
-    forced-color-adjust: none;
-    color: Highlight;
-  }
-
-  .toolbar-button:focus,
-  .toolbar-button:hover:enabled,
-  .toolbar-toggled-gray:not(.toolbar-render-as-links) .toolbar-button:not(.toolbar-has-glyph):not(.toolbar-has-dropdown):not(.largeicon-menu):hover {
-    forced-color-adjust: none;
-    background-color: Highlight;
-  }
-
-  :not(.toolbar-render-as-links) .toolbar-button:enabled:hover .toolbar-glyph,
-  :not(.toolbar-render-as-links) .toolbar-button:enabled:focus .toolbar-glyph,
-  :not(.toolbar-render-as-links) .toolbar-button:enabled:hover:not(:active) .toolbar-glyph,
-  .toolbar-button:enabled:hover devtools-icon,
-  .toolbar-button:enabled:focus devtools-icon {
-    color: HighlightText;
-  }
-
-  .toolbar-input {
-    forced-color-adjust: none;
-    background: canvas;
-    box-shadow: var(--legacy-focus-ring-inactive-shadow);
-  }
-
-  .toolbar-input.focused,
-  .toolbar-input:not(.toolbar-input-empty) {
-    forced-color-adjust: none;
-    background: canvas;
-    box-shadow: var(--legacy-focus-ring-active-shadow);
-  }
-
-  .toolbar-input:hover {
-    box-shadow: var(--legacy-focus-ring-active-shadow);
-  }
-
-  .toolbar-item .devtools-link {
-    color: linktext;
-  }
-
-  .toolbar-has-dropdown {
-    forced-color-adjust: none;
-    background: ButtonFace;
-    color: ButtonText;
-  }
+devtools-toolbar-input {
+  display: flex;
 }
 
 /* [RN] Customise styling for internal "Send Feedback" button */
@@ -182,8 +93,4 @@
   width: 28px;
   height: 28px;
   margin-right: -4px;
-=======
-devtools-toolbar-input {
-  display: flex;
->>>>>>> 4a53cbe7
 }