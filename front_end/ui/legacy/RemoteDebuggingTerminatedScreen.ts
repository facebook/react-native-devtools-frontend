--- conflicted
+++ resolved
@@ -4,9 +4,9 @@
 
 import * as Host from '../../core/host/host.js';
 import * as i18n from '../../core/i18n/i18n.js';
+import type * as Platform from '../../core/platform/platform.js';
 import * as Root from '../../core/root/root.js';
-import type * as Platform from '../../core/platform/platform.js';
-import * as LitHtml from '../../ui/lit-html/lit-html.js';
+import * as Lit from '../../ui/lit/lit.js';
 
 import {Dialog} from './Dialog.js';
 import {SizeBehavior} from './GlassPane.js';
@@ -16,24 +16,15 @@
 
 const UIStrings = {
   /**
-<<<<<<< HEAD
    * @description Title of a dialog box that appears when remote debugging has been terminated.
    */
   title: 'DevTools is disconnected',
   /**
-   * @description Text in a dialog box in DevTools stating why remote debugging has been terminated.
-=======
    * @description Text in a dialog box in DevTools stating that remote debugging has been terminated.
->>>>>>> 8120d26b
    * "Remote debugging" here means that DevTools on a PC is inspecting a website running on an actual mobile device
    * (see https://developer.chrome.com/docs/devtools/remote-debugging/).
    */
-  debuggingConnectionWasClosed: 'Debugging connection was closed',
-  /**
-   *@description Text in a dialog box in DevTools stating the reason for remote debugging being terminated.
-   *@example {target_closed} PH1
-   */
-  connectionClosedReason: 'Reason: {PH1}.',
+  debuggingConnectionWasClosed: 'Debugging connection was closed. Reason: ',
   /**
    * @description Text in a dialog box in DevTools providing extra details on why remote debugging has been terminated.
    * "Remote debugging" here means that DevTools on a PC is inspecting a website running on an actual mobile device
@@ -54,7 +45,6 @@
    * (see https://developer.chrome.com/docs/devtools/remote-debugging/).
    */
   reconnectDevtools: 'Reconnect `DevTools`',
-<<<<<<< HEAD
   /**
    * @description Text on a button to dismiss the dialog.
    */
@@ -76,15 +66,11 @@
    * @description Label of the FB-only 'send feedback' button.
    */
   sendFeedback: 'Send feedback',
-};
-
-=======
 } as const;
->>>>>>> 8120d26b
 const str_ = i18n.i18n.registerUIStrings('ui/legacy/RemoteDebuggingTerminatedScreen.ts', UIStrings);
 const i18nString = i18n.i18n.getLocalizedString.bind(undefined, str_);
 
-const {render, html} = LitHtml;
+const {render, html} = Lit;
 
 export class RemoteDebuggingTerminatedScreen extends VBox {
   constructor(
@@ -93,8 +79,7 @@
     onClose?: () => void
   ) {
     super(true);
-<<<<<<< HEAD
-    this.registerCSSFiles([remoteDebuggingTerminatedScreenStyles]);
+    this.registerRequiredCSS(remoteDebuggingTerminatedScreenStyles);
 
     const handleReconnect = (): void => {
       window.location.reload();
@@ -138,18 +123,6 @@
         this.contentElement,
         {host: this},
     );
-=======
-    this.registerRequiredCSS(remoteDebuggingTerminatedScreenStyles);
-    this.contentElement.createChild('div', 'header').textContent = i18nString(UIStrings.debuggingConnectionWasClosed);
-    const contentContainer = this.contentElement.createChild('div', 'content');
-    contentContainer.createChild('div', 'reason').textContent =
-        i18nString(UIStrings.connectionClosedReason, {PH1: reason});
-    contentContainer.createChild('div', 'message').textContent = i18nString(UIStrings.reconnectWhenReadyByReopening);
-    const buttonContainer = this.contentElement.createChild('div', 'button-container');
-    const button = createTextButton(
-        i18nString(UIStrings.reconnectDevtools), () => window.location.reload(), {jslogContext: 'reconnect'});
-    buttonContainer.createChild('div', 'button').appendChild(button);
->>>>>>> 8120d26b
   }
 
   static show(
@@ -157,19 +130,14 @@
     connectionLostDetails?: {reason?: string, code?: string, errorType?: string}
   ): void {
     const dialog = new Dialog('remote-debnugging-terminated');
-<<<<<<< HEAD
-    dialog.setSizeBehavior(SizeBehavior.MeasureContent);
-=======
     dialog.setSizeBehavior(SizeBehavior.MEASURE_CONTENT);
-    dialog.addCloseButton();
->>>>>>> 8120d26b
     dialog.setDimmed(true);
     new RemoteDebuggingTerminatedScreen(uiMessage, connectionLostDetails, () => dialog.hide()).show(dialog.contentElement);
     dialog.show();
     Host.rnPerfMetrics.remoteDebuggingTerminated(connectionLostDetails);
   }
 
-  #createFeedbackSection(feedbackLink: string): LitHtml.TemplateResult {
+  #createFeedbackSection(feedbackLink: string): Lit.TemplateResult {
     const handleSendFeedback = (): void => {
       Host.InspectorFrontendHost.InspectorFrontendHostInstance.openInNewTab(
           feedbackLink as Platform.DevToolsPath.UrlString,
