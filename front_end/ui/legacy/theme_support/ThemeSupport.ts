--- conflicted
+++ resolved
@@ -164,13 +164,10 @@
     this.themeNameInternal = useSystemPreferred ? systemPreferredTheme : this.setting.get();
     document.documentElement.classList.toggle('theme-with-dark-background', this.themeNameInternal === 'dark');
 
-    const useChromeTheme = Common.Settings.moduleSetting('chrome-theme-colors').get();
+    // [RN] Force 'baseline-grayscale' theme for now.
+    const useChromeTheme = false;
     const isIncognito = Root.Runtime.hostConfig.isOffTheRecord === true;
-    // Baseline is the name of Chrome's default color theme and there are two of these: default and grayscale.
-<<<<<<< HEAD
-    // [RN] Force 'baseline-grayscale' theme for now.
-    document.documentElement.classList.add('baseline-grayscale');
-=======
+
     // The collective name for the rest of the color themes is dynamic.
     // In the baseline themes Chrome uses custom values for surface colors, whereas for dynamic themes these are color-mixed.
     // To match Chrome we need to know if any of the baseline themes is currently active and assign specific values to surface colors.
@@ -183,7 +180,6 @@
     } else {
       document.documentElement.classList.toggle('baseline-grayscale', true);
     }
->>>>>>> 8120d26b
 
     // In the event the theme changes we need to clear caches and notify subscribers.
     themeValueByTargetByName.clear();
