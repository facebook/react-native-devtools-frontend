// Copyright 2018 The Chromium Authors. All rights reserved.
// Use of this source code is governed by a BSD-style license that can be
// found in the LICENSE file.

import type * as Platform from '../../../../core/platform/platform.js';
import * as SDK from '../../../../core/sdk/sdk.js';
import type * as ProtocolProxyApi from '../../../../generated/protocol-proxy-api.js';
import type * as Protocol from '../../../../generated/protocol.js';
import * as UI from '../../legacy.js';

<<<<<<< HEAD
const UIStrings = {
  /**
   *@description Text on the remote debugging window to indicate the connection is lost
   */
  websocketDisconnected: 'WebSocket disconnected',
  /**
   *@description Text on the remote debugging window to indicate the connection cannot be made because the device is not connected
   */
  websocketDisconnectedUnregisteredDevice: 'The corresponding app for this DevTools session cannot be found. Please relaunch DevTools from the terminal.',
  /**
 *@description Text on the remote debugging window to indicate the connection to corresponding device was lost
  */
  websocketDisconnectedConnectionLost: 'Connection lost to corresponding device.',
    /**
 *@description Text on the remote debugging window to indicate a disconnection happened because a second dev tools instance was opened
  */
  websocketDisconnectedNewDebuggerOpened: 'Disconnected due to opening a second DevTools window for the same app.'
};

const str_ = i18n.i18n.registerUIStrings('ui/legacy/components/utils/TargetDetachedDialog.ts', UIStrings);
const i18nString = i18n.i18n.getLocalizedString.bind(undefined, str_);
=======
>>>>>>> 8120d26b
export class TargetDetachedDialog extends SDK.SDKModel.SDKModel<void> implements ProtocolProxyApi.InspectorDispatcher {
  private static hideCrashedDialog: (() => void)|null;
  constructor(target: SDK.Target.Target) {
    super(target);
    target.registerInspectorDispatcher(this);
    void target.inspectorAgent().invoke_enable();
    // Hide all dialogs if a new top-level target is created.
    if (target.parentTarget()?.type() === SDK.Target.Type.BROWSER && TargetDetachedDialog.hideCrashedDialog) {
      TargetDetachedDialog.hideCrashedDialog.call(null);
      TargetDetachedDialog.hideCrashedDialog = null;
    }
  }

  detached({reason}: Protocol.Inspector.DetachedEvent): void {
    UI.RemoteDebuggingTerminatedScreen.RemoteDebuggingTerminatedScreen.show(reason);
  }

<<<<<<< HEAD
  static getCustomUiReason(connectionLostDetails?: {reason?: string, code?: string, errorType?: string}): string | null {
    if (!connectionLostDetails) {
      return null;
    }

    if (connectionLostDetails.code === "1011" && connectionLostDetails.reason?.includes('[UNREGISTERED_DEVICE]')) {
      return i18nString(UIStrings.websocketDisconnectedUnregisteredDevice);
    }

    if (connectionLostDetails.code === "1000" && connectionLostDetails.reason?.includes('[CONNECTION_LOST]')) {
      return i18nString(UIStrings.websocketDisconnectedConnectionLost);
    }

    if (connectionLostDetails.code === "1000" && connectionLostDetails.reason?.includes('[NEW_DEBUGGER_OPENED]')) {
      return i18nString(UIStrings.websocketDisconnectedNewDebuggerOpened);
    }

    return null;
  }

  static webSocketConnectionLost(connectionLostDetails?: {reason?: string, code?: string, errorType?: string}): void {
    const uiReason = TargetDetachedDialog.getCustomUiReason(connectionLostDetails) || i18nString(UIStrings.websocketDisconnected);
    UI.RemoteDebuggingTerminatedScreen.RemoteDebuggingTerminatedScreen.show(uiReason, connectionLostDetails);
=======
  static connectionLost(message: Platform.UIString.LocalizedString): void {
    UI.RemoteDebuggingTerminatedScreen.RemoteDebuggingTerminatedScreen.show(message);
>>>>>>> 8120d26b
  }

  targetCrashed(): void {
    // In case of service workers targetCrashed usually signals that the worker is stopped
    // and in any case it is restarted automatically (in which case front-end will receive
    // targetReloadedAfterCrash event).
    if (TargetDetachedDialog.hideCrashedDialog) {
      return;
    }
    // Ignore child targets altogether.
    const parentTarget = this.target().parentTarget();
    if (parentTarget && parentTarget.type() !== SDK.Target.Type.BROWSER) {
      return;
    }
    const dialog = new UI.Dialog.Dialog('target-crashed');
    dialog.setSizeBehavior(UI.GlassPane.SizeBehavior.MEASURE_CONTENT);
    dialog.addCloseButton();
    dialog.setDimmed(true);
    TargetDetachedDialog.hideCrashedDialog = dialog.hide.bind(dialog);
    new UI.TargetCrashedScreen
        .TargetCrashedScreen(() => {
          TargetDetachedDialog.hideCrashedDialog = null;
        })
        .show(dialog.contentElement);

    dialog.show();
  }

  /** ;
   */
  targetReloadedAfterCrash(): void {
    void this.target().runtimeAgent().invoke_runIfWaitingForDebugger();
    if (TargetDetachedDialog.hideCrashedDialog) {
      TargetDetachedDialog.hideCrashedDialog.call(null);
      TargetDetachedDialog.hideCrashedDialog = null;
    }
  }
}

SDK.SDKModel.SDKModel.register(TargetDetachedDialog, {capabilities: SDK.Target.Capability.INSPECTOR, autostart: true});<|MERGE_RESOLUTION|>--- conflicted
+++ resolved
@@ -2,13 +2,12 @@
 // Use of this source code is governed by a BSD-style license that can be
 // found in the LICENSE file.
 
-import type * as Platform from '../../../../core/platform/platform.js';
+import * as i18n from '../../../../core/i18n/i18n.js';
 import * as SDK from '../../../../core/sdk/sdk.js';
 import type * as ProtocolProxyApi from '../../../../generated/protocol-proxy-api.js';
 import type * as Protocol from '../../../../generated/protocol.js';
 import * as UI from '../../legacy.js';
 
-<<<<<<< HEAD
 const UIStrings = {
   /**
    *@description Text on the remote debugging window to indicate the connection is lost
@@ -17,21 +16,20 @@
   /**
    *@description Text on the remote debugging window to indicate the connection cannot be made because the device is not connected
    */
-  websocketDisconnectedUnregisteredDevice: 'The corresponding app for this DevTools session cannot be found. Please relaunch DevTools from the terminal.',
+  websocketDisconnectedUnregisteredDevice:
+      'The corresponding app for this DevTools session cannot be found. Please relaunch DevTools from the terminal.',
   /**
- *@description Text on the remote debugging window to indicate the connection to corresponding device was lost
-  */
+   *@description Text on the remote debugging window to indicate the connection to corresponding device was lost
+   */
   websocketDisconnectedConnectionLost: 'Connection lost to corresponding device.',
-    /**
- *@description Text on the remote debugging window to indicate a disconnection happened because a second dev tools instance was opened
-  */
+  /**
+   *@description Text on the remote debugging window to indicate a disconnection happened because a second dev tools instance was opened
+   */
   websocketDisconnectedNewDebuggerOpened: 'Disconnected due to opening a second DevTools window for the same app.'
-};
+} as const;
 
 const str_ = i18n.i18n.registerUIStrings('ui/legacy/components/utils/TargetDetachedDialog.ts', UIStrings);
 const i18nString = i18n.i18n.getLocalizedString.bind(undefined, str_);
-=======
->>>>>>> 8120d26b
 export class TargetDetachedDialog extends SDK.SDKModel.SDKModel<void> implements ProtocolProxyApi.InspectorDispatcher {
   private static hideCrashedDialog: (() => void)|null;
   constructor(target: SDK.Target.Target) {
@@ -49,34 +47,29 @@
     UI.RemoteDebuggingTerminatedScreen.RemoteDebuggingTerminatedScreen.show(reason);
   }
 
-<<<<<<< HEAD
   static getCustomUiReason(connectionLostDetails?: {reason?: string, code?: string, errorType?: string}): string | null {
     if (!connectionLostDetails) {
       return null;
     }
 
-    if (connectionLostDetails.code === "1011" && connectionLostDetails.reason?.includes('[UNREGISTERED_DEVICE]')) {
+    if (connectionLostDetails.code === '1011' && connectionLostDetails.reason?.includes('[UNREGISTERED_DEVICE]')) {
       return i18nString(UIStrings.websocketDisconnectedUnregisteredDevice);
     }
 
-    if (connectionLostDetails.code === "1000" && connectionLostDetails.reason?.includes('[CONNECTION_LOST]')) {
+    if (connectionLostDetails.code === '1000' && connectionLostDetails.reason?.includes('[CONNECTION_LOST]')) {
       return i18nString(UIStrings.websocketDisconnectedConnectionLost);
     }
 
-    if (connectionLostDetails.code === "1000" && connectionLostDetails.reason?.includes('[NEW_DEBUGGER_OPENED]')) {
+    if (connectionLostDetails.code === '1000' && connectionLostDetails.reason?.includes('[NEW_DEBUGGER_OPENED]')) {
       return i18nString(UIStrings.websocketDisconnectedNewDebuggerOpened);
     }
 
     return null;
   }
 
-  static webSocketConnectionLost(connectionLostDetails?: {reason?: string, code?: string, errorType?: string}): void {
+  static connectionLost(connectionLostDetails?: {reason?: string, code?: string, errorType?: string}): void {
     const uiReason = TargetDetachedDialog.getCustomUiReason(connectionLostDetails) || i18nString(UIStrings.websocketDisconnected);
     UI.RemoteDebuggingTerminatedScreen.RemoteDebuggingTerminatedScreen.show(uiReason, connectionLostDetails);
-=======
-  static connectionLost(message: Platform.UIString.LocalizedString): void {
-    UI.RemoteDebuggingTerminatedScreen.RemoteDebuggingTerminatedScreen.show(message);
->>>>>>> 8120d26b
   }
 
   targetCrashed(): void {
