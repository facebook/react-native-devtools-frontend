// Copyright 2020 The Chromium Authors. All rights reserved.
// Use of this source code is governed by a BSD-style license that can be
// found in the LICENSE file.

import * as Common from '../../core/common/common.js';
import * as i18n from '../../core/i18n/i18n.js';
import * as Platform from '../../core/platform/platform.js';
import * as Root from '../../core/root/root.js';

import {Context} from './Context.js';

const UIStrings = {
  /**
   *@description Title of the keybind category 'Elements' in Settings' Shortcuts pannel.
   */
  elements: 'Elements',
  /**
   *@description Title of the keybind category 'Screenshot' in Settings' Shortcuts pannel.
   */
  screenshot: 'Screenshot',
  /**
   *@description Title of the keybind category 'Network' in Settings' Shortcuts pannel.
   */
  network: 'Network',
  /**
   *@description Title of the keybind category 'Memory' in Settings' Shortcuts pannel.
   */
  memory: 'Memory',
  /**
   *@description Title of the keybind category 'JavaScript Profiler' in Settings' Shortcuts pannel.
   */
  javascript_profiler: 'JavaScript Profiler',
  /**
   *@description Title of the keybind category 'Console' in Settings' Shortcuts pannel.
   */
  console: 'Console',
  /**
   *@description Title of the keybind category 'Performance' in Settings' Shortcuts pannel.
   */
  performance: 'Performance',
  /**
   *@description Title of the keybind category 'Mobile' in Settings' Shortcuts pannel.
   */
  mobile: 'Mobile',
  /**
   *@description Title of the keybind category 'Help' in Settings' Shortcuts pannel.
   */
  help: 'Help',
  /**
   *@description Title of the keybind category 'Layers' in Settings' Shortcuts pannel.
   */
  layers: 'Layers',
  /**
   *@description Title of the keybind category 'Navigation' in Settings' Shortcuts pannel.
   */
  navigation: 'Navigation',
  /**
   *@description Title of the keybind category 'Drawer' in Settings' Shortcuts pannel.
   */
  drawer: 'Drawer',
  /**
   *@description Title of the keybind category 'Global' in Settings' Shortcuts pannel.
   */
  global: 'Global',
  /**
   *@description Title of the keybind category 'Resources' in Settings' Shortcuts pannel.
   */
  resources: 'Resources',
  /**
   *@description Title of the keybind category 'Background Services' in Settings' Shortcuts pannel.
   */
  background_services: 'Background Services',
  /**
   *@description Title of the keybind category 'Settings' in Settings' Shortcuts pannel.
   */
  settings: 'Settings',
  /**
   *@description Title of the keybind category 'Debugger' in Settings' Shortcuts pannel.
   */
  debugger: 'Debugger',
  /**
   *@description Title of the keybind category 'Sources' in Settings' Shortcuts pannel.
   */
  sources: 'Sources',
  /**
   *@description Title of the keybind category 'Rendering' in Settings' Shortcuts pannel.
   */
  rendering: 'Rendering',
  /**
   *@description Title of the keybind category 'Recorder' in Settings' Shortcuts pannel.
   */
  recorder: 'Recorder',
  /**
   *@description Title of the keybind category 'Changes' in Settings' Shortcuts pannel.
   */
  changes: 'Changes',
} as const;
const str_ = i18n.i18n.registerUIStrings('ui/legacy/ActionRegistration.ts', UIStrings);
const i18nString = i18n.i18n.getLocalizedString.bind(undefined, str_);

export interface ActionDelegate {
  handleAction(context: Context, actionId: string): boolean;
}

export class Action extends Common.ObjectWrapper.ObjectWrapper<EventTypes> {
  private enabledInternal = true;
  private toggledInternal = false;
  private actionRegistration: ActionRegistration;
  constructor(actionRegistration: ActionRegistration) {
    super();
    this.actionRegistration = actionRegistration;
  }

  id(): string {
    return this.actionRegistration.actionId;
  }

  async execute(): Promise<boolean> {
    if (!this.actionRegistration.loadActionDelegate) {
      return false;
    }
    const delegate = await this.actionRegistration.loadActionDelegate();
    const actionId = this.id();
    return delegate.handleAction(Context.instance(), actionId);
  }

  icon(): string|undefined {
    return this.actionRegistration.iconClass;
  }

  toggledIcon(): string|undefined {
    return this.actionRegistration.toggledIconClass;
  }

  toggleWithRedColor(): boolean {
    return Boolean(this.actionRegistration.toggleWithRedColor);
  }

  setEnabled(enabled: boolean): void {
    if (this.enabledInternal === enabled) {
      return;
    }

    this.enabledInternal = enabled;
    this.dispatchEventToListeners(Events.ENABLED, enabled);
  }

  enabled(): boolean {
    return this.enabledInternal;
  }

  category(): ActionCategory {
    return this.actionRegistration.category;
  }

  tags(): string|void {
    if (this.actionRegistration.tags) {
      // Get localized keys and separate by null character to prevent fuzzy matching from matching across them.
      return this.actionRegistration.tags.map(tag => tag()).join('\0');
    }
  }

  toggleable(): boolean {
    return Boolean(this.actionRegistration.toggleable);
  }

  title(): Common.UIString.LocalizedString {
    let title = this.actionRegistration.title ? this.actionRegistration.title() : i18n.i18n.lockedString('');
    const options = this.actionRegistration.options;
    if (options) {
      // Actions with an 'options' property don't have a title field. Instead, the displayed
      // title is taken from the 'title' property of the option that is not active. Only one of the
      // two options can be active at a given moment and the 'toggled' property of the action along
      // with the 'value' of the options are used to determine which one it is.

      for (const pair of options) {
        if (pair.value !== this.toggledInternal) {
          title = pair.title();
        }
      }
    }
    return title;
  }

  toggled(): boolean {
    return this.toggledInternal;
  }

  setToggled(toggled: boolean): void {
    console.assert(this.toggleable(), 'Shouldn\'t be toggling an untoggleable action', this.id());
    if (this.toggledInternal === toggled) {
      return;
    }

    this.toggledInternal = toggled;
    this.dispatchEventToListeners(Events.TOGGLED, toggled);
  }

  options(): undefined|ExtensionOption[] {
    return this.actionRegistration.options;
  }

  contextTypes(): undefined|Array<Platform.Constructor.Constructor<unknown>> {
    if (this.actionRegistration.contextTypes) {
      return this.actionRegistration.contextTypes();
    }
    return undefined;
  }

  canInstantiate(): boolean {
    return Boolean(this.actionRegistration.loadActionDelegate);
  }

  bindings(): Binding[]|undefined {
    return this.actionRegistration.bindings;
  }

  experiment(): string|undefined {
    return this.actionRegistration.experiment;
  }

  setting(): string|undefined {
    return this.actionRegistration.setting;
  }

  condition(): Root.Runtime.Condition|undefined {
    return this.actionRegistration.condition;
  }

  order(): number|undefined {
    return this.actionRegistration.order;
  }
}

const registeredActions = new Map<string, Action>();

export function registerActionExtension(registration: ActionRegistration): void {
  const actionId = registration.actionId;
  if (registeredActions.has(actionId)) {
    throw new Error(`Duplicate action ID '${actionId}'`);
  }
  if (!Platform.StringUtilities.isExtendedKebabCase(actionId)) {
    throw new Error(`Invalid action ID '${actionId}'`);
  }
  registeredActions.set(actionId, new Action(registration));
}

export function reset(): void {
  registeredActions.clear();
}

export function getRegisteredActionExtensions(): Action[] {
  return Array.from(registeredActions.values())
      .filter(action => {
        const settingName = action.setting();
        try {
          if (settingName && !Common.Settings.moduleSetting(settingName).get()) {
            return false;
          }
        } catch (err) {
          if (err.message.startsWith('No setting registered')) {
            return false;
          }
        }

        return Root.Runtime.Runtime.isDescriptorEnabled({
          experiment: action.experiment(),
          condition: action.condition(),
        });
      })
      .sort((firstAction, secondAction) => {
        const order1 = firstAction.order() || 0;
        const order2 = secondAction.order() || 0;
        return order1 - order2;
      });
}

export function maybeRemoveActionExtension(actionId: string): boolean {
  return registeredActions.delete(actionId);
}

export const enum Platforms {
  ALL = 'All platforms',
  MAC = 'mac',
  WINDOWS_LINUX = 'windows,linux',
  ANDROID = 'Android',
  WINDOWS = 'windows',
}

export const enum Events {
  ENABLED = 'Enabled',
  TOGGLED = 'Toggled',
}

export interface EventTypes {
  [Events.ENABLED]: boolean;
  [Events.TOGGLED]: boolean;
}

export const enum ActionCategory {
  NONE = '',  // `NONE` must be a falsy value. Legacy code uses if-checks for the category.
  ELEMENTS = 'ELEMENTS',
  SCREENSHOT = 'SCREENSHOT',
  NETWORK = 'NETWORK',
  MEMORY = 'MEMORY',
  JAVASCRIPT_PROFILER = 'JAVASCRIPT_PROFILER',
  CONSOLE = 'CONSOLE',
  PERFORMANCE = 'PERFORMANCE',
  MOBILE = 'MOBILE',
  HELP = 'HELP',
  LAYERS = 'LAYERS',
  NAVIGATION = 'NAVIGATION',
  DRAWER = 'DRAWER',
  GLOBAL = 'GLOBAL',
  RESOURCES = 'RESOURCES',
  BACKGROUND_SERVICES = 'BACKGROUND_SERVICES',
  SETTINGS = 'SETTINGS',
  DEBUGGER = 'DEBUGGER',
  SOURCES = 'SOURCES',
  RENDERING = 'RENDERING',
  RECORDER = 'RECORDER',
  CHANGES = 'CHANGES',
}

export function getLocalizedActionCategory(category: ActionCategory): Platform.UIString.LocalizedString {
  switch (category) {
    case ActionCategory.ELEMENTS:
      return i18nString(UIStrings.elements);
    case ActionCategory.SCREENSHOT:
      return i18nString(UIStrings.screenshot);
    case ActionCategory.NETWORK:
      return i18nString(UIStrings.network);
    case ActionCategory.MEMORY:
      return i18nString(UIStrings.memory);
    case ActionCategory.JAVASCRIPT_PROFILER:
      return i18nString(UIStrings.javascript_profiler);
    case ActionCategory.CONSOLE:
      return i18nString(UIStrings.console);
    case ActionCategory.PERFORMANCE:
      return i18nString(UIStrings.performance);
    case ActionCategory.MOBILE:
      return i18nString(UIStrings.mobile);
    case ActionCategory.HELP:
      return i18nString(UIStrings.help);
    case ActionCategory.LAYERS:
      return i18nString(UIStrings.layers);
    case ActionCategory.NAVIGATION:
      return i18nString(UIStrings.navigation);
    case ActionCategory.DRAWER:
      return i18nString(UIStrings.drawer);
    case ActionCategory.GLOBAL:
      return i18nString(UIStrings.global);
    case ActionCategory.RESOURCES:
      return i18nString(UIStrings.resources);
    case ActionCategory.BACKGROUND_SERVICES:
      return i18nString(UIStrings.background_services);
    case ActionCategory.SETTINGS:
      return i18nString(UIStrings.settings);
    case ActionCategory.DEBUGGER:
      return i18nString(UIStrings.debugger);
    case ActionCategory.SOURCES:
      return i18nString(UIStrings.sources);
    case ActionCategory.RENDERING:
      return i18nString(UIStrings.rendering);
    case ActionCategory.RECORDER:
      return i18nString(UIStrings.recorder);
    case ActionCategory.CHANGES:
      return i18nString(UIStrings.changes);
    case ActionCategory.NONE:
      return i18n.i18n.lockedString('');
  }
  // Not all categories are cleanly typed yet. Return the category as-is in this case.
  return i18n.i18n.lockedString(category);
}

export const enum IconClass {
  LARGEICON_NODE_SEARCH = 'select-element',
  START_RECORDING = 'record-start',
  STOP_RECORDING = 'record-stop',
  REFRESH = 'refresh',
  CLEAR = 'clear',
  EYE = 'eye',
  LARGEICON_PHONE = 'devices',
  PLAY = 'play',
  DOWNLOAD = 'download',
  LARGEICON_PAUSE = 'pause',
  LARGEICON_RESUME = 'resume',
  MOP = 'mop',
  BIN = 'bin',
  LARGEICON_SETTINGS_GEAR = 'gear',
  LARGEICON_STEP_OVER = 'step-over',
  LARGE_ICON_STEP_INTO = 'step-into',
  LARGE_ICON_STEP = 'step',
  LARGE_ICON_STEP_OUT = 'step-out',
  BREAKPOINT_CROSSED_FILLED = 'breakpoint-crossed-filled',
  BREAKPOINT_CROSSED = 'breakpoint-crossed',
  PLUS = 'plus',
  UNDO = 'undo',
  COPY = 'copy',
  IMPORT = 'import',
<<<<<<< HEAD
  BUG = 'bug',
  SPARK = 'spark',
=======
>>>>>>> 8120d26b
}

export const enum KeybindSet {
  DEVTOOLS_DEFAULT = 'devToolsDefault',
  VS_CODE = 'vsCode',
}

export interface ExtensionOption {
  value: boolean;
  title: () => Platform.UIString.LocalizedString;
  text?: string;
}

export interface Binding {
  platform?: Platforms;
  shortcut: string;
  keybindSets?: KeybindSet[];
}

/**
 * The representation of an action extension to be registered.
 */
export interface ActionRegistration {
  /**
   * The unique id of an Action extension.
   */
  actionId: string;
  /**
   * The category with which the action is displayed in the UI.
   */
  category: ActionCategory;
  /**
   * The title with which the action is displayed in the UI.
   */
  title?: () => Platform.UIString.LocalizedString;
  /**
   * The type of the icon used to trigger the action.
   */
  iconClass?: IconClass;
  /**
   * Whether the style of the icon toggles on interaction.
   */
  toggledIconClass?: IconClass;
  /**
   * Whether the class 'toolbar-toggle-with-red-color' is toggled on the icon on interaction.
   */
  toggleWithRedColor?: boolean;
  /**
   * Words used to find an action in the Command Menu.
   */
  tags?: Array<() => Platform.UIString.LocalizedString>;
  /**
   * Whether the action is toggleable.
   */
  toggleable?: boolean;
  /**
   * Loads the class that handles the action when it is triggered. The common pattern for implementing
   * this function relies on having the module that contains the action’s handler lazily loaded. For example:
   * ```js
   *  let loadedElementsModule;
   *
   *  async function loadElementsModule() {
   *
   *    if (!loadedElementsModule) {
   *      loadedElementsModule = await import('./elements.js');
   *    }
   *    return loadedElementsModule;
   *  }
   *  UI.ActionRegistration.registerActionExtension({
   *   <...>
   *    async loadActionDelegate() {
   *      const Elements = await loadElementsModule();
   *      return new Elements.ElementsPanel.ElementsActionDelegate();
   *    },
   *   <...>
   *  });
   * ```
   */
  loadActionDelegate?: () => Promise<ActionDelegate>;
  /**
   * Returns the classes that represent the 'context flavors' under which the action is available for triggering.
   * The context of the application is described in 'flavors' that are usually views added and removed to the context
   * as the user interacts with the application (e.g when the user moves across views). (See UI.Context)
   * When the action is supposed to be available globally, that is, it does not depend on the application to have
   * a specific context, the value of this property should be undefined.
   *
   * Because the method is synchronous, context types should be already loaded when the method is invoked.
   * In the case that an action has context types it depends on, and they haven't been loaded yet, the function should
   * return an empty array. Once the context types have been loaded, the function should return an array with all types
   * that it depends on.
   *
   * The common pattern for implementing this function is relying on having the module with the corresponding context
   * types loaded and stored when the related 'view' extension is loaded asynchronously. As an example:
   *
   * ```js
   * let loadedElementsModule;
   *
   * async function loadElementsModule() {
   *
   *   if (!loadedElementsModule) {
   *     loadedElementsModule = await import('./elements.js');
   *   }
   *   return loadedElementsModule;
   * }
   * function maybeRetrieveContextTypes(getClassCallBack: (elementsModule: typeof Elements) => unknown[]): unknown[] {
   *
   *   if (loadedElementsModule === undefined) {
   *     return [];
   *   }
   *   return getClassCallBack(loadedElementsModule);
   * }
   * UI.ActionRegistration.registerActionExtension({
   *
   *   contextTypes() {
   *     return maybeRetrieveContextTypes(Elements => [Elements.ElementsPanel.ElementsPanel]);
   *   }
   *   <...>
   * });
   * ```
   */
  contextTypes?: () => Array<Platform.Constructor.Constructor<unknown>>;
  /**
   * The descriptions for each of the two states in which a toggleable action can be.
   */
  options?: ExtensionOption[];
  /**
   * The description of the variables (e.g. platform, keys and keybind sets) under which a keyboard shortcut triggers the action.
   * If a keybind must be available on all platforms, its 'platform' property must be undefined. The same applies to keybind sets
   * and the keybindSet property.
   *
   * Keybinds also depend on the context types of their corresponding action, and so they will only be available when such context types
   * are flavors of the current appliaction context.
   */
  bindings?: Binding[];
  /**
   * The name of the experiment an action is associated with. Enabling and disabling the declared
   * experiment will enable and disable the action respectively.
   */
  experiment?: Root.Runtime.ExperimentName;
  /**
   * The name of the setting an action is associated with. Enabling and
   * disabling the declared setting will enable and disable the action
   * respectively. Note that changing the setting requires a reload for it to
   * apply to action registration.
   */
  setting?: string;
  /**
   * A condition is a function that will make the action available if it
   * returns true, and not available, otherwise. Make sure that objects you
   * access from inside the condition function are ready at the time when the
   * setting conditions are checked.
   */
  condition?: Root.Runtime.Condition;
  /**
   * Used to sort actions when all registered actions are queried.
   */
  order?: number;
}<|MERGE_RESOLUTION|>--- conflicted
+++ resolved
@@ -398,11 +398,8 @@
   UNDO = 'undo',
   COPY = 'copy',
   IMPORT = 'import',
-<<<<<<< HEAD
   BUG = 'bug',
   SPARK = 'spark',
-=======
->>>>>>> 8120d26b
 }
 
 export const enum KeybindSet {
