--- conflicted
+++ resolved
@@ -2,24 +2,19 @@
 # Use of this source code is governed by a BSD-style license that can be
 # found in the LICENSE file.
 import("../../../scripts/build/ninja/devtools_entrypoint.gni")
-<<<<<<< HEAD
 import("../../../scripts/build/ninja/devtools_module.gni")
-import("../../../third_party/typescript/typescript.gni")
-=======
 import("../../../scripts/build/typescript/typescript.gni")
->>>>>>> 8120d26b
 import("../visibility.gni")
 
 devtools_module("shell_utils") {
-  sources = [
-    "browser_compatibility_guard.ts",
-  ]
+  sources = [ "browser_compatibility_guard.ts" ]
 }
 
 devtools_entrypoint("shell") {
   entrypoint = "shell.ts"
 
   deps = [
+    ":shell_utils",
     "../../Images:optimize_images",
     "../../core/dom_extension:bundle",
     "../../core/sdk:meta",
@@ -42,7 +37,6 @@
     "../../ui/legacy/components/perf_ui:meta",
     "../../ui/legacy/components/quick_open:meta",
     "../../ui/legacy/components/source_frame:meta",
-    ":shell_utils",
   ]
 
   visibility = [
