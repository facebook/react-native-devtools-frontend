--- conflicted
+++ resolved
@@ -270,8 +270,6 @@
   },
   order: 98,
   location: UI.Toolbar.ToolbarItemLocation.MAIN_TOOLBAR_RIGHT,
-<<<<<<< HEAD
-  experiment: Root.Runtime.ExperimentName.OUTERMOST_TARGET_SELECTOR,
 });
 
 UI.Toolbar.registerToolbarItem({
@@ -286,6 +284,4 @@
   separator: undefined,
   actionId: undefined,
   experiment: Root.Runtime.ExperimentName.OUTERMOST_TARGET_SELECTOR,
-=======
->>>>>>> 4a53cbe7
 });