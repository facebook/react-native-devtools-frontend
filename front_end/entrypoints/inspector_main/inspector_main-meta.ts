// Copyright 2020 The Chromium Authors. All rights reserved.
// Use of this source code is governed by a BSD-style license that can be
// found in the LICENSE file.

import * as Common from '../../core/common/common.js';
import * as i18n from '../../core/i18n/i18n.js';
import * as UI from '../../ui/legacy/legacy.js';

import type * as InspectorMain from './inspector_main.js';

const UIStrings = {
  /**
   * @description Title of the Rendering tool. The rendering tool is a collection of settings that
   * lets the user debug the rendering (i.e. how the website is drawn onto the screen) of the
   * website.
   * https://developer.chrome.com/docs/devtools/evaluate-performance/reference#rendering
   */
  rendering: 'Rendering',
  /**
   * @description Command for showing the 'Rendering' tool
   */
  showRendering: 'Show Rendering',
  /**
   * @description Command Menu search query that points to the Rendering tool. This refers to the
   * process of drawing pixels onto the screen (called painting).
   */
  paint: 'paint',
  /**
   * @description Command Menu search query that points to the Rendering tool. Layout is a phase of
   * rendering a website where the browser calculates where different elements in the website will go
   * on the screen.
   */
  layout: 'layout',
  /**
   * @description Command Menu search query that points to the Rendering tool. 'fps' is an acronym
   * for 'Frames per second'. It is in lowercase here because the search box the user will type this
   * into is case-insensitive. If there is an equivalent acronym/shortening in the target language
   * then a translation would be appropriate, otherwise it can be left in English.
   */
  fps: 'fps',
  /**
   * @description Command Menu search query that points to the Rendering tool.
   * https://developer.mozilla.org/en-US/docs/Web/CSS/@media#media_types. This is something the user
   * might type in to search for the setting to change the CSS media type.
   */
  cssMediaType: 'CSS media type',
  /**
   * @description Command Menu search query that points to the Rendering tool.
   * https://developer.mozilla.org/en-US/docs/Web/CSS/@media#media_features This is something the
   * user might type in to search for the setting to change the value of various CSS media features.
   */
  cssMediaFeature: 'CSS media feature',
  /**
   * @description Command Menu search query that points to the Rendering tool. Possible search term
   * when the user wants to find settings related to visual impairment e.g. blurry vision, blindness.
   */
  visionDeficiency: 'vision deficiency',
  /**
   * @description Command Menu search query that points to the Rendering tool. Possible search term
   * when the user wants to find settings related to color vision deficiency/color blindness.
   */
  colorVisionDeficiency: 'color vision deficiency',
  /**
   * @description Title of an action that reloads the inspected page.
   */
  reloadPage: 'Reload page',
  /**
   * @description Title of an action that 'hard' reloads the inspected page. A hard reload also
   * clears the browser's cache, forcing it to reload the most recent version of the page.
   */
  hardReloadPage: 'Hard reload page',
  /**
   * @description Title of a setting under the Network category in Settings. All ads on the site will
   * be blocked (the setting is forced on).
   */
  forceAdBlocking: 'Force ad blocking on this site',
  /**
   * @description A command available in the command menu to block all ads on the current site.
   */
  blockAds: 'Block ads on this site',
  /**
   * @description A command available in the command menu to disable ad blocking on the current site.
   */
  showAds: 'Show ads on this site, if allowed',
  /**
   * @description A command available in the command menu to automatically open DevTools when
   * webpages create new popup windows.
   */
  autoOpenDevTools: 'Auto-open DevTools for popups',
  /**
   * @description A command available in the command menu to stop automatically opening DevTools when
   * webpages create new popup windows.
   */
  doNotAutoOpen: 'Do not auto-open DevTools for popups',
  /**
   * @description Title of a setting under the Appearance category in Settings. When the webpage is
   * paused by devtools, an overlay is shown on top of the page to indicate that it is paused. The
   * overlay is a pause/unpause button and some text, which appears on top of the paused page. This
   * setting turns off this overlay.
   */
  disablePaused: 'Disable paused state overlay',
  /**
   * @description Title of an action that toggle
   * "forces CSS prefers-color-scheme" color
   */
  toggleCssPrefersColorSchemeMedia: 'Toggle CSS media feature prefers-color-scheme',
} as const;
const str_ = i18n.i18n.registerUIStrings('entrypoints/inspector_main/inspector_main-meta.ts', UIStrings);
const i18nLazyString = i18n.i18n.getLazilyComputedLocalizedString.bind(undefined, str_);

let loadedInspectorMainModule: (typeof InspectorMain|undefined);

async function loadInspectorMainModule(): Promise<typeof InspectorMain> {
  if (!loadedInspectorMainModule) {
    loadedInspectorMainModule = await import('./inspector_main.js');
  }
  return loadedInspectorMainModule;
}

UI.ViewManager.registerViewExtension({
  location: UI.ViewManager.ViewLocationValues.DRAWER_VIEW,
  id: 'rendering',
  title: i18nLazyString(UIStrings.rendering),
  commandPrompt: i18nLazyString(UIStrings.showRendering),
  persistence: UI.ViewManager.ViewPersistence.CLOSEABLE,
  order: 50,
  async loadView() {
    const InspectorMain = await loadInspectorMainModule();
    return new InspectorMain.RenderingOptions.RenderingOptionsView();
  },
  tags: [
    i18nLazyString(UIStrings.paint),
    i18nLazyString(UIStrings.layout),
    i18nLazyString(UIStrings.fps),
    i18nLazyString(UIStrings.cssMediaType),
    i18nLazyString(UIStrings.cssMediaFeature),
    i18nLazyString(UIStrings.visionDeficiency),
    i18nLazyString(UIStrings.colorVisionDeficiency),
  ],
});

UI.ActionRegistration.registerActionExtension({
  category: UI.ActionRegistration.ActionCategory.NAVIGATION,
  actionId: 'inspector-main.reload',
  async loadActionDelegate() {
    const InspectorMain = await loadInspectorMainModule();
    return new InspectorMain.InspectorMain.ReloadActionDelegate();
  },
  iconClass: UI.ActionRegistration.IconClass.REFRESH,
  title: i18nLazyString(UIStrings.reloadPage),
  bindings: [
    {
      platform: UI.ActionRegistration.Platforms.WINDOWS_LINUX,
      shortcut: 'Ctrl+R',
    },
    {
      platform: UI.ActionRegistration.Platforms.WINDOWS_LINUX,
      shortcut: 'F5',
    },
    {
      platform: UI.ActionRegistration.Platforms.MAC,
      shortcut: 'Meta+R',
    },
  ],
});

UI.ActionRegistration.registerActionExtension({
  category: UI.ActionRegistration.ActionCategory.NAVIGATION,
  actionId: 'inspector-main.hard-reload',
  async loadActionDelegate() {
    const InspectorMain = await loadInspectorMainModule();
    return new InspectorMain.InspectorMain.ReloadActionDelegate();
  },
  title: i18nLazyString(UIStrings.hardReloadPage),
  bindings: [
    {
      platform: UI.ActionRegistration.Platforms.WINDOWS_LINUX,
      shortcut: 'Shift+Ctrl+R',
    },
    {
      platform: UI.ActionRegistration.Platforms.WINDOWS_LINUX,
      shortcut: 'Shift+F5',
    },
    {
      platform: UI.ActionRegistration.Platforms.WINDOWS_LINUX,
      shortcut: 'Ctrl+F5',
    },
    {
      platform: UI.ActionRegistration.Platforms.WINDOWS_LINUX,
      shortcut: 'Ctrl+Shift+F5',
    },
    {
      platform: UI.ActionRegistration.Platforms.MAC,
      shortcut: 'Shift+Meta+R',
    },
  ],
});

UI.ActionRegistration.registerActionExtension({
  actionId: 'rendering.toggle-prefers-color-scheme',
  category: UI.ActionRegistration.ActionCategory.RENDERING,
  title: i18nLazyString(UIStrings.toggleCssPrefersColorSchemeMedia),
  async loadActionDelegate() {
    const InspectorMain = await loadInspectorMainModule();
    return new InspectorMain.RenderingOptions.ReloadActionDelegate();
  },
});

Common.Settings.registerSettingExtension({
  category: Common.Settings.SettingCategory.NETWORK,
  title: i18nLazyString(UIStrings.forceAdBlocking),
  settingName: 'network.ad-blocking-enabled',
  settingType: Common.Settings.SettingType.BOOLEAN,
  storageType: Common.Settings.SettingStorageType.SESSION,
  defaultValue: false,
  options: [
    {
      value: true,
      title: i18nLazyString(UIStrings.blockAds),
    },
    {
      value: false,
      title: i18nLazyString(UIStrings.showAds),
    },
  ],
});

Common.Settings.registerSettingExtension({
  category: Common.Settings.SettingCategory.GLOBAL,
  storageType: Common.Settings.SettingStorageType.SYNCED,
  title: i18nLazyString(UIStrings.autoOpenDevTools),
  settingName: 'auto-attach-to-created-pages',
  settingType: Common.Settings.SettingType.BOOLEAN,
  order: 2,
  defaultValue: false,
  options: [
    {
      value: true,
      title: i18nLazyString(UIStrings.autoOpenDevTools),
    },
    {
      value: false,
      title: i18nLazyString(UIStrings.doNotAutoOpen),
    },
  ],
});

Common.Settings.registerSettingExtension({
  category: Common.Settings.SettingCategory.APPEARANCE,
  storageType: Common.Settings.SettingStorageType.SYNCED,
  title: i18nLazyString(UIStrings.disablePaused),
  settingName: 'disable-paused-state-overlay',
  settingType: Common.Settings.SettingType.BOOLEAN,
  defaultValue: false,
});

UI.Toolbar.registerToolbarItem({
  async loadItem() {
    const InspectorMain = await loadInspectorMainModule();
    return InspectorMain.InspectorMain.NodeIndicator.instance();
  },
  order: 2,
  location: UI.Toolbar.ToolbarItemLocation.MAIN_TOOLBAR_LEFT,
});

UI.Toolbar.registerToolbarItem({
  async loadItem() {
    const InspectorMain = await loadInspectorMainModule();
    return InspectorMain.OutermostTargetSelector.OutermostTargetSelector.instance();
  },
  order: 98,
  location: UI.Toolbar.ToolbarItemLocation.MAIN_TOOLBAR_RIGHT,
<<<<<<< HEAD
  experiment: Root.Runtime.ExperimentName.OUTERMOST_TARGET_SELECTOR,
});

UI.Toolbar.registerToolbarItem({
  async loadItem() {
    const InspectorMain = await loadInspectorMainModule();
    return InspectorMain.OutermostTargetSelector.OutermostTargetSelector.instance();
  },
  order: 98,
  location: UI.Toolbar.ToolbarItemLocation.MAIN_TOOLBAR_RIGHT,
  showLabel: undefined,
  condition: undefined,
  separator: undefined,
  actionId: undefined,
  experiment: Root.Runtime.ExperimentName.OUTERMOST_TARGET_SELECTOR,
=======
>>>>>>> 8120d26b
});<|MERGE_RESOLUTION|>--- conflicted
+++ resolved
@@ -270,22 +270,4 @@
   },
   order: 98,
   location: UI.Toolbar.ToolbarItemLocation.MAIN_TOOLBAR_RIGHT,
-<<<<<<< HEAD
-  experiment: Root.Runtime.ExperimentName.OUTERMOST_TARGET_SELECTOR,
-});
-
-UI.Toolbar.registerToolbarItem({
-  async loadItem() {
-    const InspectorMain = await loadInspectorMainModule();
-    return InspectorMain.OutermostTargetSelector.OutermostTargetSelector.instance();
-  },
-  order: 98,
-  location: UI.Toolbar.ToolbarItemLocation.MAIN_TOOLBAR_RIGHT,
-  showLabel: undefined,
-  condition: undefined,
-  separator: undefined,
-  actionId: undefined,
-  experiment: Root.Runtime.ExperimentName.OUTERMOST_TARGET_SELECTOR,
-=======
->>>>>>> 8120d26b
 });