--- conflicted
+++ resolved
@@ -69,12 +69,9 @@
   visibility = [
     "../../testing/*",
     "../devtools_app/*",
-<<<<<<< HEAD
+    "../rehydrated_devtools_app/*",
     "../rn_fusebox:*",
     "../rn_inspector:*",
-=======
-    "../rehydrated_devtools_app/*",
->>>>>>> 8120d26b
   ]
 }
 
