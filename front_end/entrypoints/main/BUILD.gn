# Copyright 2020 The Chromium Authors. All rights reserved.
# Use of this source code is governed by a BSD-style license that can be
# found in the LICENSE file.

import("../../../scripts/build/ninja/devtools_entrypoint.gni")
import("../../../scripts/build/ninja/devtools_module.gni")
import("../../../scripts/build/typescript/typescript.gni")
import("../visibility.gni")

devtools_module("main") {
  sources = [
    "ExecutionContextSelector.ts",
    "MainImpl.ts",
    "SimpleApp.ts",
  ]

  deps = [
    "../../core/common:bundle",
    "../../core/host:bundle",
    "../../core/i18n:bundle",
    "../../core/platform:bundle",
    "../../core/protocol_client:bundle",
    "../../core/rn_experiments:bundle",
    "../../core/sdk:bundle",
    "../../generated:protocol",
    "../../models/autofill_manager:bundle",
    "../../models/bindings:bundle",
    "../../models/extensions:bundle",
    "../../models/issues_manager:bundle",
    "../../models/logs:bundle",
    "../../models/persistence:bundle",
    "../../models/project_settings:bundle",
    "../../models/workspace:bundle",
    "../../panels/snippets:bundle",
    "../../panels/timeline:bundle",
    "../../ui/components/buttons:bundle",
    "../../ui/components/icon_button:bundle",
    "../../ui/legacy:bundle",
    "../../ui/legacy/components/utils:bundle",
    "../../ui/legacy/theme_support:bundle",
    "../../ui/lit:bundle",
    "../../ui/visual_logging:bundle",
  ]
}

devtools_entrypoint("bundle") {
  entrypoint = "main.ts"

  deps = [ ":main" ]

  visibility = [
    ":*",
    "../../testing/*",
    "../devtools_app:*",
    "../js_app:*",
    "../ndb_app:*",
    "../node_app:*",
<<<<<<< HEAD
    "../rn_fusebox:*",
    "../rn_inspector:*",
=======
    "../rehydrated_devtools_app:*",
>>>>>>> 8120d26b
    "../worker_app:*",
  ]

  visibility += devtools_entrypoints_visibility
}

devtools_entrypoint("meta") {
  entrypoint = "main-meta.ts"

  deps = [
    ":bundle",
    "../../core/common:bundle",
    "../../core/i18n:bundle",
    "../../core/sdk:bundle",
    "../../entrypoints/inspector_main:bundle",
    "../../models/workspace:bundle",
    "../../ui/legacy:bundle",
    "../../ui/legacy/components/utils:bundle",
  ]

  visibility = [
    "../rehydrated_devtools_app:*",
    "../shell/*",
  ]
}

ts_library("unittests") {
  testonly = true

  sources = [
    "ExecutionContextSelector.test.ts",
    "MainImpl.test.ts",
  ]

  deps = [
    ":bundle",
    "../../core/common:bundle",
    "../../core/protocol_client:bundle",
    "../../core/sdk:bundle",
    "../../generated:protocol",
    "../../testing",
    "../../ui/legacy:bundle",
  ]
}<|MERGE_RESOLUTION|>--- conflicted
+++ resolved
@@ -55,12 +55,9 @@
     "../js_app:*",
     "../ndb_app:*",
     "../node_app:*",
-<<<<<<< HEAD
+    "../rehydrated_devtools_app:*",
     "../rn_fusebox:*",
     "../rn_inspector:*",
-=======
-    "../rehydrated_devtools_app:*",
->>>>>>> 8120d26b
     "../worker_app:*",
   ]
 
