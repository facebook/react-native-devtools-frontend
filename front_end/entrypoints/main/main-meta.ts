// Copyright 2021 The Chromium Authors. All rights reserved.
// Use of this source code is governed by a BSD-style license that can be
// found in the LICENSE file.

import * as Common from '../../core/common/common.js';
import * as Host from '../../core/host/host.js';
import * as i18n from '../../core/i18n/i18n.js';
import * as SDK from '../../core/sdk/sdk.js';
import * as Workspace from '../../models/workspace/workspace.js';
import * as Components from '../../ui/legacy/components/utils/utils.js';
import * as UI from '../../ui/legacy/legacy.js';
import type * as InspectorMain from '../inspector_main/inspector_main.js';

import type * as Main from './main.js';

const UIStrings = {
  /**
   *@description Text in Main
   */
  focusDebuggee: 'Focus page',
  /**
   *@description Text in the Shortcuts page in settings to explain a keyboard shortcut
   */
  toggleDrawer: 'Toggle drawer',
  /**
   *@description Title of an action that navigates to the next panel
   */
  nextPanel: 'Next panel',
  /**
   *@description Title of an action that navigates to the previous panel
   */
  previousPanel: 'Previous panel',
  /**
   *@description Title of an action that reloads the DevTools
   */
  reloadDevtools: 'Reload DevTools',
  /**
   *@description Title of an action in the main tool to toggle dock
   */
  restoreLastDockPosition: 'Restore last dock position',
  /**
   *@description Text in the Shortcuts page to explain a keyboard shortcut (zoom in)
   */
  zoomIn: 'Zoom in',
  /**
   *@description Text in the Shortcuts page to explain a keyboard shortcut (zoom out)
   */
  zoomOut: 'Zoom out',
  /**
   *@description Title of an action that reset the zoom level to its default
   */
  resetZoomLevel: 'Reset zoom level',
  /**
   *@description Title of an action to search in panel
   */
  searchInPanel: 'Search in panel',
  /**
   *@description Title of an action that cancels the current search
   */
  cancelSearch: 'Cancel search',
  /**
   *@description Title of an action that finds the next search result
   */
  findNextResult: 'Find next result',
  /**
   *@description Title of an action to find the previous search result
   */
  findPreviousResult: 'Find previous result',
  /**
   *@description Title of a setting under the Appearance category in Settings
   */
  theme: 'Theme:',
  /**
   *@description Title of a setting under the Appearance category that can be invoked through the Command Menu
   */
  switchToSystemPreferredColor: 'Switch to system preferred color theme',
  /**
   *@description A drop-down menu option to switch to system preferred color theme
   */
  systemPreference: 'System preference',
  /**
   *@description Title of a setting under the Appearance category that can be invoked through the Command Menu
   */
  switchToLightTheme: 'Switch to light theme',
  /**
   *@description A drop-down menu option to switch to light theme
   */
  lightCapital: 'Light',
  /**
   *@description Title of a setting under the Appearance category that can be invoked through the Command Menu
   */
  switchToDarkTheme: 'Switch to dark theme',
  /**
   *@description A drop-down menu option to switch to dark theme
   */
  darkCapital: 'Dark',
  /**
   *@description A tag of theme preference settings that can be searched in the command menu
   */
  darkLower: 'dark',
  /**
   *@description A tag of theme preference settings that can be searched in the command menu
   */
  lightLower: 'light',
  /**
   *@description Title of a setting under the Appearance category in Settings
   */
  panelLayout: 'Panel layout:',
  /**
   *@description Title of a setting under the Appearance category that can be invoked through the Command Menu
   */
  useHorizontalPanelLayout: 'Use horizontal panel layout',
  /**
   *@description A drop-down menu option to use horizontal panel layout
   */
  horizontal: 'horizontal',
  /**
   *@description Title of a setting under the Appearance category that can be invoked through the Command Menu
   */
  useVerticalPanelLayout: 'Use vertical panel layout',
  /**
   *@description A drop-down menu option to use vertical panel layout
   */
  vertical: 'vertical',
  /**
   *@description Title of a setting under the Appearance category that can be invoked through the Command Menu
   */
  useAutomaticPanelLayout: 'Use automatic panel layout',
  /**
   *@description Text short for automatic
   */
  auto: 'auto',
  /**
   *@description Title of a setting under the Appearance category in Settings
   */
  enableCtrlShortcutToSwitchPanels: 'Enable Ctrl + 1-9 shortcut to switch panels',
  /**
   *@description (Mac only) Title of a setting under the Appearance category in Settings
   */
  enableShortcutToSwitchPanels: 'Enable ⌘ + 1-9 shortcut to switch panels',
  /**
   *@description A drop-down menu option to dock to right
   */
  right: 'Right',
  /**
   *@description Text to dock the DevTools to the right of the browser tab
   */
  dockToRight: 'Dock to right',
  /**
   *@description A drop-down menu option to dock to bottom
   */
  bottom: 'Bottom',
  /**
   *@description Text to dock the DevTools to the bottom of the browser tab
   */
  dockToBottom: 'Dock to bottom',
  /**
   *@description A drop-down menu option to dock to left
   */
  left: 'Left',
  /**
   *@description Text to dock the DevTools to the left of the browser tab
   */
  dockToLeft: 'Dock to left',
  /**
   *@description A drop-down menu option to undock into separate window
   */
  undocked: 'Undocked',
  /**
   *@description Text to undock the DevTools
   */
  undockIntoSeparateWindow: 'Undock into separate window',
  /**
   *@description Name of the default set of DevTools keyboard shortcuts
   */
  devtoolsDefault: 'DevTools (Default)',
  /**
   * @description Title of the language setting that allows users to switch the locale
   * in which DevTools is presented.
   */
  language: 'Language:',
  /**
   * @description Users can choose this option when picking the language in which
   * DevTools is presented. Choosing this option means that the DevTools language matches
   * Chrome's UI language.
   */
  browserLanguage: 'Browser UI language',
  /**
   * @description Label for a checkbox in the settings UI. Allows developers to opt-in/opt-out
   * of syncing DevTools settings via Chrome Sync.
   */
  enableSync: 'Enable settings sync',
  /**
   * @description A command available in the command menu to perform searches, for example in the
   * elements panel, as user types, rather than only when they press Enter.
   */
  searchAsYouTypeSetting: 'Search as you type',
  /**
   * @description A command available in the command menu to perform searches, for example in the
   * elements panel, as user types, rather than only when they press Enter.
   */
  searchAsYouTypeCommand: 'Enable search as you type',
  /**
   * @description A command available in the command menu to perform searches, for example in the
   * elements panel, only when the user presses Enter.
   */
  searchOnEnterCommand: 'Disable search as you type (press Enter to search)',
};
const str_ = i18n.i18n.registerUIStrings('entrypoints/main/main-meta.ts', UIStrings);
const i18nLazyString = i18n.i18n.getLazilyComputedLocalizedString.bind(undefined, str_);
let loadedMainModule: (typeof Main|undefined);
let loadedInspectorMainModule: (typeof InspectorMain|undefined);

async function loadMainModule(): Promise<typeof Main> {
  if (!loadedMainModule) {
    loadedMainModule = await import('./main.js');
  }
  return loadedMainModule;
}

// We load the `inspector_main` module for the action `inspector_main.focus-debuggee`
// which depends on it. It cannot be registered in `inspector_main-meta` as the action
// belongs to the shell app (the module `main` belongs to the`shell` app while
// `inspector_main` belongs to the `devtools_app`).

async function loadInspectorMainModule(): Promise<typeof InspectorMain> {
  if (!loadedInspectorMainModule) {
    loadedInspectorMainModule = await import('../inspector_main/inspector_main.js');
  }
  return loadedInspectorMainModule;
}

UI.ActionRegistration.registerActionExtension({
  category: UI.ActionRegistration.ActionCategory.DRAWER,
  actionId: 'inspector-main.focus-debuggee',
  async loadActionDelegate() {
    const InspectorMain = await loadInspectorMainModule();
    return new InspectorMain.InspectorMain.FocusDebuggeeActionDelegate();
  },
  order: 100,
  title: i18nLazyString(UIStrings.focusDebuggee),
});

UI.ActionRegistration.registerActionExtension({
  category: UI.ActionRegistration.ActionCategory.DRAWER,
  actionId: 'main.toggle-drawer',
  async loadActionDelegate() {
    return new UI.InspectorView.ActionDelegate();
  },
  order: 101,
  title: i18nLazyString(UIStrings.toggleDrawer),
  bindings: [
    {
      shortcut: 'Esc',
    },
  ],
});

UI.ActionRegistration.registerActionExtension({
  actionId: 'main.next-tab',
  category: UI.ActionRegistration.ActionCategory.GLOBAL,
  title: i18nLazyString(UIStrings.nextPanel),
  async loadActionDelegate() {
    return new UI.InspectorView.ActionDelegate();
  },
  bindings: [
    {
      platform: UI.ActionRegistration.Platforms.WindowsLinux,
      shortcut: 'Ctrl+]',
    },
    {
      platform: UI.ActionRegistration.Platforms.Mac,
      shortcut: 'Meta+]',
    },
  ],
});

UI.ActionRegistration.registerActionExtension({
  actionId: 'main.previous-tab',
  category: UI.ActionRegistration.ActionCategory.GLOBAL,
  title: i18nLazyString(UIStrings.previousPanel),
  async loadActionDelegate() {
    return new UI.InspectorView.ActionDelegate();
  },
  bindings: [
    {
      platform: UI.ActionRegistration.Platforms.WindowsLinux,
      shortcut: 'Ctrl+[',
    },
    {
      platform: UI.ActionRegistration.Platforms.Mac,
      shortcut: 'Meta+[',
    },
  ],
});

UI.ActionRegistration.registerActionExtension({
  actionId: 'main.debug-reload',
  category: UI.ActionRegistration.ActionCategory.GLOBAL,
  title: i18nLazyString(UIStrings.reloadDevtools),
  async loadActionDelegate() {
    const Main = await loadMainModule();
    return new Main.MainImpl.ReloadActionDelegate();
  },
  bindings: [
    {
      shortcut: 'Alt+R',
    },
  ],
});

UI.ActionRegistration.registerActionExtension({
  category: UI.ActionRegistration.ActionCategory.GLOBAL,
  title: i18nLazyString(UIStrings.restoreLastDockPosition),
  actionId: 'main.toggle-dock',
  async loadActionDelegate() {
    return new UI.DockController.ToggleDockActionDelegate();
  },
  bindings: [
    {
      platform: UI.ActionRegistration.Platforms.WindowsLinux,
      shortcut: 'Ctrl+Shift+D',
    },
    {
      platform: UI.ActionRegistration.Platforms.Mac,
      shortcut: 'Meta+Shift+D',
    },
  ],
});

UI.ActionRegistration.registerActionExtension({
  actionId: 'main.zoom-in',
  category: UI.ActionRegistration.ActionCategory.GLOBAL,
  title: i18nLazyString(UIStrings.zoomIn),
  async loadActionDelegate() {
    const Main = await loadMainModule();
    return new Main.MainImpl.ZoomActionDelegate();
  },
  bindings: [
    {
      platform: UI.ActionRegistration.Platforms.WindowsLinux,
      shortcut: 'Ctrl+Plus',
      keybindSets: [
        UI.ActionRegistration.KeybindSet.DEVTOOLS_DEFAULT,
        UI.ActionRegistration.KeybindSet.VS_CODE,
      ],
    },
    {
      platform: UI.ActionRegistration.Platforms.WindowsLinux,
      shortcut: 'Ctrl+Shift+Plus',
    },
    {
      platform: UI.ActionRegistration.Platforms.WindowsLinux,
      shortcut: 'Ctrl+NumpadPlus',
    },
    {
      platform: UI.ActionRegistration.Platforms.WindowsLinux,
      shortcut: 'Ctrl+Shift+NumpadPlus',
    },
    {
      platform: UI.ActionRegistration.Platforms.Mac,
      shortcut: 'Meta+Plus',
      keybindSets: [
        UI.ActionRegistration.KeybindSet.DEVTOOLS_DEFAULT,
        UI.ActionRegistration.KeybindSet.VS_CODE,
      ],
    },
    {
      platform: UI.ActionRegistration.Platforms.Mac,
      shortcut: 'Meta+Shift+Plus',
    },
    {
      platform: UI.ActionRegistration.Platforms.Mac,
      shortcut: 'Meta+NumpadPlus',
    },
    {
      platform: UI.ActionRegistration.Platforms.Mac,
      shortcut: 'Meta+Shift+NumpadPlus',
    },
  ],
});

UI.ActionRegistration.registerActionExtension({
  actionId: 'main.zoom-out',
  category: UI.ActionRegistration.ActionCategory.GLOBAL,
  title: i18nLazyString(UIStrings.zoomOut),
  async loadActionDelegate() {
    const Main = await loadMainModule();
    return new Main.MainImpl.ZoomActionDelegate();
  },
  bindings: [
    {
      platform: UI.ActionRegistration.Platforms.WindowsLinux,
      shortcut: 'Ctrl+Minus',
      keybindSets: [
        UI.ActionRegistration.KeybindSet.DEVTOOLS_DEFAULT,
        UI.ActionRegistration.KeybindSet.VS_CODE,
      ],
    },
    {
      platform: UI.ActionRegistration.Platforms.WindowsLinux,
      shortcut: 'Ctrl+Shift+Minus',
    },
    {
      platform: UI.ActionRegistration.Platforms.WindowsLinux,
      shortcut: 'Ctrl+NumpadMinus',
    },
    {
      platform: UI.ActionRegistration.Platforms.WindowsLinux,
      shortcut: 'Ctrl+Shift+NumpadMinus',
    },
    {
      platform: UI.ActionRegistration.Platforms.Mac,
      shortcut: 'Meta+Minus',
      keybindSets: [
        UI.ActionRegistration.KeybindSet.DEVTOOLS_DEFAULT,
        UI.ActionRegistration.KeybindSet.VS_CODE,
      ],
    },
    {
      platform: UI.ActionRegistration.Platforms.Mac,
      shortcut: 'Meta+Shift+Minus',
    },
    {
      platform: UI.ActionRegistration.Platforms.Mac,
      shortcut: 'Meta+NumpadMinus',
    },
    {
      platform: UI.ActionRegistration.Platforms.Mac,
      shortcut: 'Meta+Shift+NumpadMinus',
    },
  ],
});

UI.ActionRegistration.registerActionExtension({
  actionId: 'main.zoom-reset',
  category: UI.ActionRegistration.ActionCategory.GLOBAL,
  title: i18nLazyString(UIStrings.resetZoomLevel),
  async loadActionDelegate() {
    const Main = await loadMainModule();
    return new Main.MainImpl.ZoomActionDelegate();
  },
  bindings: [
    {
      platform: UI.ActionRegistration.Platforms.WindowsLinux,
      shortcut: 'Ctrl+0',
    },
    {
      platform: UI.ActionRegistration.Platforms.WindowsLinux,
      shortcut: 'Ctrl+Numpad0',
    },
    {
      platform: UI.ActionRegistration.Platforms.Mac,
      shortcut: 'Meta+Numpad0',
    },
    {
      platform: UI.ActionRegistration.Platforms.Mac,
      shortcut: 'Meta+0',
    },
  ],
});

UI.ActionRegistration.registerActionExtension({
  actionId: 'main.search-in-panel.find',
  category: UI.ActionRegistration.ActionCategory.GLOBAL,
  title: i18nLazyString(UIStrings.searchInPanel),
  async loadActionDelegate() {
    const Main = await loadMainModule();
    return new Main.MainImpl.SearchActionDelegate();
  },
  bindings: [
    {
      platform: UI.ActionRegistration.Platforms.WindowsLinux,
      shortcut: 'Ctrl+F',
      keybindSets: [
        UI.ActionRegistration.KeybindSet.DEVTOOLS_DEFAULT,
        UI.ActionRegistration.KeybindSet.VS_CODE,
      ],
    },
    {
      platform: UI.ActionRegistration.Platforms.Mac,
      shortcut: 'Meta+F',
      keybindSets: [
        UI.ActionRegistration.KeybindSet.DEVTOOLS_DEFAULT,
        UI.ActionRegistration.KeybindSet.VS_CODE,
      ],
    },
    {
      platform: UI.ActionRegistration.Platforms.Mac,
      shortcut: 'F3',
    },
  ],
});

UI.ActionRegistration.registerActionExtension({
  actionId: 'main.search-in-panel.cancel',
  category: UI.ActionRegistration.ActionCategory.GLOBAL,
  title: i18nLazyString(UIStrings.cancelSearch),
  async loadActionDelegate() {
    const Main = await loadMainModule();
    return new Main.MainImpl.SearchActionDelegate();
  },
  order: 10,
  bindings: [
    {
      shortcut: 'Esc',
    },
  ],
});

UI.ActionRegistration.registerActionExtension({
  actionId: 'main.search-in-panel.find-next',
  category: UI.ActionRegistration.ActionCategory.GLOBAL,
  title: i18nLazyString(UIStrings.findNextResult),
  async loadActionDelegate() {
    const Main = await loadMainModule();
    return new Main.MainImpl.SearchActionDelegate();
  },
  bindings: [
    {
      platform: UI.ActionRegistration.Platforms.Mac,
      shortcut: 'Meta+G',
      keybindSets: [
        UI.ActionRegistration.KeybindSet.DEVTOOLS_DEFAULT,
        UI.ActionRegistration.KeybindSet.VS_CODE,
      ],
    },
    {
      platform: UI.ActionRegistration.Platforms.WindowsLinux,
      shortcut: 'Ctrl+G',
    },
    {
      platform: UI.ActionRegistration.Platforms.WindowsLinux,
      shortcut: 'F3',
      keybindSets: [
        UI.ActionRegistration.KeybindSet.DEVTOOLS_DEFAULT,
        UI.ActionRegistration.KeybindSet.VS_CODE,
      ],
    },
  ],
});

UI.ActionRegistration.registerActionExtension({
  actionId: 'main.search-in-panel.find-previous',
  category: UI.ActionRegistration.ActionCategory.GLOBAL,
  title: i18nLazyString(UIStrings.findPreviousResult),
  async loadActionDelegate() {
    const Main = await loadMainModule();
    return new Main.MainImpl.SearchActionDelegate();
  },
  bindings: [
    {
      platform: UI.ActionRegistration.Platforms.Mac,
      shortcut: 'Meta+Shift+G',
      keybindSets: [
        UI.ActionRegistration.KeybindSet.DEVTOOLS_DEFAULT,
        UI.ActionRegistration.KeybindSet.VS_CODE,
      ],
    },
    {
      platform: UI.ActionRegistration.Platforms.WindowsLinux,
      shortcut: 'Ctrl+Shift+G',
    },
    {
      platform: UI.ActionRegistration.Platforms.WindowsLinux,
      shortcut: 'Shift+F3',
      keybindSets: [
        UI.ActionRegistration.KeybindSet.DEVTOOLS_DEFAULT,
        UI.ActionRegistration.KeybindSet.VS_CODE,
      ],
    },
  ],
});

Common.Settings.registerSettingExtension({
  category: Common.Settings.SettingCategory.APPEARANCE,
  storageType: Common.Settings.SettingStorageType.Synced,
  title: i18nLazyString(UIStrings.theme),
  settingName: 'ui-theme',
  settingType: Common.Settings.SettingType.ENUM,
  defaultValue: 'systemPreferred',
  reloadRequired: false,
  options: [
    {
      title: i18nLazyString(UIStrings.switchToSystemPreferredColor),
      text: i18nLazyString(UIStrings.systemPreference),
      value: 'systemPreferred',
    },
    {
      title: i18nLazyString(UIStrings.switchToLightTheme),
      text: i18nLazyString(UIStrings.lightCapital),
      value: 'default',
    },
    {
      title: i18nLazyString(UIStrings.switchToDarkTheme),
      text: i18nLazyString(UIStrings.darkCapital),
      value: 'dark',
    },
  ],
  tags: [
    i18nLazyString(UIStrings.darkLower),
    i18nLazyString(UIStrings.lightLower),
  ],
});

Common.Settings.registerSettingExtension({
  category: Common.Settings.SettingCategory.APPEARANCE,
  storageType: Common.Settings.SettingStorageType.Synced,
  title: i18nLazyString(UIStrings.panelLayout),
  settingName: 'sidebar-position',
  settingType: Common.Settings.SettingType.ENUM,
  defaultValue: 'auto',
  options: [
    {
      title: i18nLazyString(UIStrings.useHorizontalPanelLayout),
      text: i18nLazyString(UIStrings.horizontal),
      value: 'bottom',
    },
    {
      title: i18nLazyString(UIStrings.useVerticalPanelLayout),
      text: i18nLazyString(UIStrings.vertical),
      value: 'right',
    },
    {
      title: i18nLazyString(UIStrings.useAutomaticPanelLayout),
      text: i18nLazyString(UIStrings.auto),
      value: 'auto',
    },
  ],
});

Common.Settings.registerSettingExtension({
  category: Common.Settings.SettingCategory.APPEARANCE,
  storageType: Common.Settings.SettingStorageType.Synced,
  settingName: 'language',
  settingType: Common.Settings.SettingType.ENUM,
  title: i18nLazyString(UIStrings.language),
  defaultValue: 'en-US',
  options: [
    {
      value: 'browserLanguage',
      title: i18nLazyString(UIStrings.browserLanguage),
      text: i18nLazyString(UIStrings.browserLanguage),
    },
    ...i18n.i18n.getAllSupportedDevToolsLocales().sort().map(locale => createOptionForLocale(locale)),
  ],
  reloadRequired: true,
});

Common.Settings.registerSettingExtension({
  category: Common.Settings.SettingCategory.APPEARANCE,
  storageType: Common.Settings.SettingStorageType.Synced,
  title: Host.Platform.platform() === 'mac' ? i18nLazyString(UIStrings.enableShortcutToSwitchPanels) :
                                              i18nLazyString(UIStrings.enableCtrlShortcutToSwitchPanels),
  settingName: 'shortcut-panel-switch',
  settingType: Common.Settings.SettingType.BOOLEAN,
  defaultValue: false,
});

Common.Settings.registerSettingExtension({
  category: Common.Settings.SettingCategory.GLOBAL,
  settingName: 'currentDockState',
  settingType: Common.Settings.SettingType.ENUM,
  defaultValue: 'right',
  options: [
    {
      value: 'right',
      text: i18nLazyString(UIStrings.right),
      title: i18nLazyString(UIStrings.dockToRight),
    },
    {
      value: 'bottom',
      text: i18nLazyString(UIStrings.bottom),
      title: i18nLazyString(UIStrings.dockToBottom),
    },
    {
      value: 'left',
      text: i18nLazyString(UIStrings.left),
      title: i18nLazyString(UIStrings.dockToLeft),
    },
    {
      value: 'undocked',
      text: i18nLazyString(UIStrings.undocked),
      title: i18nLazyString(UIStrings.undockIntoSeparateWindow),
    },
  ],
});

Common.Settings.registerSettingExtension({
  storageType: Common.Settings.SettingStorageType.Synced,
  settingName: 'active-keybind-set',
  settingType: Common.Settings.SettingType.ENUM,
  defaultValue: 'devToolsDefault',
  options: [
    {
      value: 'devToolsDefault',
      title: i18nLazyString(UIStrings.devtoolsDefault),
      text: i18nLazyString(UIStrings.devtoolsDefault),
    },
    {
      value: 'vsCode',
      title: i18n.i18n.lockedLazyString('Visual Studio Code'),
      text: i18n.i18n.lockedLazyString('Visual Studio Code'),
    },
  ],
});

function createLazyLocalizedLocaleSettingText(localeString: string): () => Common.UIString.LocalizedString {
  return (): Common.UIString.LocalizedString =>
             i18n.i18n.getLocalizedLanguageRegion(localeString, i18n.DevToolsLocale.DevToolsLocale.instance());
}

function createOptionForLocale(localeString: string): Common.Settings.SettingExtensionOption {
  return {
    value: localeString,
    title: createLazyLocalizedLocaleSettingText(localeString),
    text: createLazyLocalizedLocaleSettingText(localeString),
  };
}

Common.Settings.registerSettingExtension({
  category: Common.Settings.SettingCategory.SYNC,
  // This name must be kept in sync with DevToolsSettings::kSyncDevToolsPreferencesFrontendName.
  settingName: 'sync-preferences',
  settingType: Common.Settings.SettingType.BOOLEAN,
  title: i18nLazyString(UIStrings.enableSync),
  defaultValue: false,
  reloadRequired: true,
});

Common.Settings.registerSettingExtension({
  storageType: Common.Settings.SettingStorageType.Synced,
  settingName: 'user-shortcuts',
  settingType: Common.Settings.SettingType.ARRAY,
  defaultValue: [],
});

Common.Settings.registerSettingExtension({
  category: Common.Settings.SettingCategory.GLOBAL,
  storageType: Common.Settings.SettingStorageType.Local,
  title: i18nLazyString(UIStrings.searchAsYouTypeSetting),
  settingName: 'search-as-you-type',
  settingType: Common.Settings.SettingType.BOOLEAN,
  order: 3,
  defaultValue: true,
  options: [
    {
      value: true,
      title: i18nLazyString(UIStrings.searchAsYouTypeCommand),
    },
    {
      value: false,
      title: i18nLazyString(UIStrings.searchOnEnterCommand),
    },
  ],
});

UI.ViewManager.registerLocationResolver({
  name: UI.ViewManager.ViewLocationValues.DRAWER_VIEW,
  category: UI.ViewManager.ViewLocationCategory.DRAWER,
  async loadResolver() {
    return UI.InspectorView.InspectorView.instance();
  },
});

UI.ViewManager.registerLocationResolver({
  name: UI.ViewManager.ViewLocationValues.DRAWER_SIDEBAR,
  category: UI.ViewManager.ViewLocationCategory.DRAWER_SIDEBAR,
  async loadResolver() {
    return UI.InspectorView.InspectorView.instance();
  },
});

UI.ViewManager.registerLocationResolver({
  name: UI.ViewManager.ViewLocationValues.PANEL,
  category: UI.ViewManager.ViewLocationCategory.PANEL,
  async loadResolver() {
    return UI.InspectorView.InspectorView.instance();
  },
});

UI.ContextMenu.registerProvider({
  contextTypes() {
    return [
      Workspace.UISourceCode.UISourceCode,
      SDK.Resource.Resource,
      SDK.NetworkRequest.NetworkRequest,
    ];
  },
  async loadProvider() {
    return new Components.Linkifier.ContentProviderContextMenuProvider();
  },
  experiment: undefined,
});

UI.ContextMenu.registerProvider({
  contextTypes() {
    return [
      Node,
    ];
  },
  async loadProvider() {
    return new UI.XLink.ContextMenuProvider();
  },
  experiment: undefined,
});

UI.ContextMenu.registerProvider({
  contextTypes() {
    return [
      Node,
    ];
  },
  async loadProvider() {
    return new Components.Linkifier.LinkContextMenuProvider();
  },
  experiment: undefined,
});

UI.Toolbar.registerToolbarItem({
  separator: true,
  location: UI.Toolbar.ToolbarItemLocation.MAIN_TOOLBAR_LEFT,
  order: 100,
});

UI.Toolbar.registerToolbarItem({
  separator: true,
  order: 97,
  location: UI.Toolbar.ToolbarItemLocation.MAIN_TOOLBAR_RIGHT,
<<<<<<< HEAD
  showLabel: undefined,
  actionId: undefined,
  condition: undefined,
  loadItem: undefined,
=======
>>>>>>> 19c832a5
});

UI.Toolbar.registerToolbarItem({
  async loadItem() {
    const Main = await loadMainModule();
    return Main.MainImpl.SettingsButtonProvider.instance();
  },
  order: 99,
  location: UI.Toolbar.ToolbarItemLocation.MAIN_TOOLBAR_RIGHT,
});

UI.Toolbar.registerToolbarItem({
  async loadItem() {
    const Main = await loadMainModule();
    return Main.MainImpl.MainMenuItem.instance();
  },
  order: 100,
  location: UI.Toolbar.ToolbarItemLocation.MAIN_TOOLBAR_RIGHT,
});

UI.Toolbar.registerToolbarItem({
  async loadItem() {
    return UI.DockController.CloseButtonProvider.instance();
  },
  order: 101,
  location: UI.Toolbar.ToolbarItemLocation.MAIN_TOOLBAR_RIGHT,
});

Common.AppProvider.registerAppProvider({
  async loadAppProvider() {
    const Main = await loadMainModule();
    return Main.SimpleApp.SimpleAppProvider.instance();
  },
  order: 10,
});<|MERGE_RESOLUTION|>--- conflicted
+++ resolved
@@ -827,13 +827,6 @@
   separator: true,
   order: 97,
   location: UI.Toolbar.ToolbarItemLocation.MAIN_TOOLBAR_RIGHT,
-<<<<<<< HEAD
-  showLabel: undefined,
-  actionId: undefined,
-  condition: undefined,
-  loadItem: undefined,
-=======
->>>>>>> 19c832a5
 });
 
 UI.Toolbar.registerToolbarItem({
